--- conflicted
+++ resolved
@@ -43,11 +43,7 @@
     RESPA_ADMIN_INSTRUCTIONS_URL=(str, ''),
     RESPA_ADMIN_SUPPORT_EMAIL=(str, ''),
     RESPA_ADMIN_VIEW_RESOURCE_URL=(str, ''),
-<<<<<<< HEAD
-    RESPA_ADMIN_VIEW_UNIT_URL=(str, ''),
-=======
     RESPA_ERROR_EMAIL=(str,''),
->>>>>>> 2d9c1bcc
     RESPA_ADMIN_LOGO=(str, ''),
     RESPA_ADMIN_KORO_STYLE=(str, ''),
     RESPA_PAYMENTS_ENABLED=(bool, False),
