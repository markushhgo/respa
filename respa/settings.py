"""
Django settings for respa project.
"""

# Build paths inside the project like this: os.path.join(BASE_DIR, ...)
import os
import environ
import raven
from sys import platform
from django.utils.translation import ugettext_lazy as _
from django.core.exceptions import ImproperlyConfigured


root = environ.Path(__file__) - 2  # two folders back
env = environ.Env(
    DEBUG=(bool, False),
    GDAL_LIBRARY_PATH=(str, ''),
    SECRET_KEY=(str, ''),
    ALLOWED_HOSTS=(list, ['*']),
    ADMINS=(list, []),
    DATABASE_URL=(str, 'postgis:///respa'),
    SECURE_PROXY_SSL_HEADER=(tuple, None),
    TOKEN_AUTH_ACCEPTED_AUDIENCE=(str, ''),
    TOKEN_AUTH_SHARED_SECRET=(str, ''),
    MEDIA_ROOT=(environ.Path(), root('media')),
    STATIC_ROOT=(environ.Path(), root('static')),
    MEDIA_URL=(str, '/media/'),
    STATIC_URL=(str, '/static/'),
    SENTRY_DSN=(str, ''),
    SENTRY_ENVIRONMENT=(str, ''),
    COOKIE_PREFIX=(str, 'respa'),
    INTERNAL_IPS=(list, []),
    MAIL_ENABLED=(bool, False),
    MAIL_DEFAULT_FROM=(str, ''),
    MAIL_MAILGUN_KEY=(str, ''),
    MAIL_MAILGUN_DOMAIN=(str, ''),
    MAIL_MAILGUN_API=(str, ''),
    USE_DJANGO_DEFAULT_EMAIL=(bool, False),
    RESPA_IMAGE_BASE_URL=(str, ''),
    ACCESSIBILITY_API_BASE_URL=(str, 'https://asiointi.hel.fi/kapaesteettomyys/'),
    ACCESSIBILITY_API_SYSTEM_ID=(str, ''),
    ACCESSIBILITY_API_SECRET=(str, ''),
    RESPA_ADMIN_INSTRUCTIONS_URL=(str, ''),
    RESPA_ADMIN_SUPPORT_EMAIL=(str, ''),
    RESPA_ADMIN_VIEW_RESOURCE_URL=(str, ''),
    RESPA_ADMIN_VIEW_UNIT_URL=(str, ''),
    RESPA_ERROR_EMAIL=(str,''),
    RESPA_ADMIN_LOGO=(str, ''),
    RESPA_ADMIN_KORO_STYLE=(str, ''),
    RESPA_PAYMENTS_ENABLED=(bool, False),
    RESPA_PAYMENTS_PROVIDER_CLASS=(str, ''),
    RESPA_PAYMENTS_PAYMENT_WAITING_TIME=(int, 15),
    RESPA_ADMIN_LOGOUT_REDIRECT_URL=(str, 'https://hel.fi'),
    DJANGO_ADMIN_LOGOUT_REDIRECT_URL=(str, 'https://hel.fi'),
    TUNNISTAMO_BASE_URL=(str, ''),
    SOCIAL_AUTH_TUNNISTAMO_KEY=(str, ''),
    SOCIAL_AUTH_TUNNISTAMO_SECRET=(str, ''),
    OIDC_AUDIENCE=(str,''),
    OIDC_SECRET=(str, ''),
    OIDC_API_SCOPE_PREFIX=(str,''),
    OIDC_API_AUTHORIZATION_FIELD=(str, ''),
    OIDC_REQUIRE_API_SCOPE_FOR_AUTHENTICATION=(bool, False),
    OIDC_ISSUER=(str, ''),
    OIDC_LEEWAY=(int, 0),
    GSM_NOTIFICATION_ADDRESS=(str, ''),
<<<<<<< HEAD
    OUTLOOK_EMAIL_DOMAIN=(str, ''),
=======
    HELUSERS_PROVIDER=(str, 'helusers.providers.helsinki'),
    HELUSERS_SOCIALACCOUNT_ADAPTER=(str, 'helusers.adapter.SocialAccountAdapter'),
    HELUSERS_DEFAULT_AUTHENTICATION=(str, 'helusers.jwt.JWTAuthentication'),
    HELUSERS_AUTHENTICATION_BACKEND=(str, 'helusers.tunnistamo_oidc.TunnistamoOIDCAuth'),
    USE_SWAGGER_OPENAPI_VIEW=(bool, False),
    EMAIL_HOST=(str, ''),
>>>>>>> d0464212
)
environ.Env.read_env()
# used for generating links to images, when no request context is available
# reservation confirmation emails use this
RESPA_IMAGE_BASE_URL = env('RESPA_IMAGE_BASE_URL')
BASE_DIR = root()
DEBUG_TOOLBAR_CONFIG = {
    'RESULTS_CACHE_SIZE': 100,
}
DEBUG = env('DEBUG')

if platform == 'win32':
    if env('GDAL_LIBRARY_PATH'):
        GDAL_LIBRARY_PATH = env('GDAL_LIBRARY_PATH')

ALLOWED_HOSTS = env('ALLOWED_HOSTS')
ADMINS = env('ADMINS')
INTERNAL_IPS = env.list('INTERNAL_IPS',
                        default=(['127.0.0.1'] if DEBUG else []))
DATABASES = {
    'default': env.db()
}
DATABASES['default']['ATOMIC_REQUESTS'] = True

SECURE_PROXY_SSL_HEADER = env('SECURE_PROXY_SSL_HEADER')

SITE_ID = 1

USE_SWAGGER_OPENAPI_VIEW = env('USE_SWAGGER_OPENAPI_VIEW')

# Application definition
INSTALLED_APPS = [
    'helusers',
    'resources',
    'modeltranslation',
    'grappelli',
    'parler',
    'django.forms',
    'django.contrib.sites',
    'django.contrib.auth',
    'django.contrib.contenttypes',
    'django.contrib.sessions',
    'django.contrib.messages',
    'django.contrib.staticfiles',
    'django.contrib.gis',
    'django.contrib.postgres',
    'rest_framework',
    'rest_framework_jwt',
    'rest_framework.authtoken',
    'django_filters',
    'corsheaders',
    'easy_thumbnails',
    'image_cropping',
    'guardian',
    'django_jinja',
    'anymail',
    'reversion',
    'django_admin_json_editor',
    'multi_email_field',            #https://github.com/Christophe31/django-multi-email-field.git
    'social_django',
    'allauth',
    'allauth.account',
    'allauth.socialaccount',
    'helusers.providers.helsinki',
    'respa.providers.turku_oidc',
    'munigeo',

    'reports',
    'users',
    'caterings',
    'comments',
    'notifications.apps.NotificationsConfig',
    'kulkunen',
    'payments',

    'respa_outlook',
    'respa_admin',

    'sanitized_dump',
    'drf_yasg',
]
if env('HELUSERS_PROVIDER') == 'respa.providers.turku_oidc':
    INSTALLED_APPS.append(
        'respa.providers.turku_oidc.admin_site.AdminConfig'
    )
else:
    INSTALLED_APPS.append(
        'helusers.apps.HelusersAdminConfig'
    )

if env('SENTRY_DSN'):
    RAVEN_CONFIG = {
        'dsn': env('SENTRY_DSN'),
        'environment': env('SENTRY_ENVIRONMENT'),
        'release': raven.fetch_git_sha(BASE_DIR),
    }
    INSTALLED_APPS.append('raven.contrib.django.raven_compat')

MIDDLEWARE = [
    'django.middleware.security.SecurityMiddleware',
    'django.contrib.sessions.middleware.SessionMiddleware',
    'django.middleware.locale.LocaleMiddleware',
    'django.middleware.common.CommonMiddleware',
    'django.middleware.csrf.CsrfViewMiddleware',
    'corsheaders.middleware.CorsMiddleware',
    'django.contrib.auth.middleware.AuthenticationMiddleware',
    'django.contrib.messages.middleware.MessageMiddleware',
    'django.middleware.clickjacking.XFrameOptionsMiddleware',
]

ROOT_URLCONF = 'respa.urls'
from django_jinja.builtins import DEFAULT_EXTENSIONS  # noqa

TEMPLATES = [
    {
        'BACKEND': 'django_jinja.backend.Jinja2',
        'APP_DIRS': True,
        'OPTIONS': {
            'extensions': DEFAULT_EXTENSIONS + ["jinja2.ext.i18n"],
            'translation_engine': 'django.utils.translation',
            "match_extension": ".jinja",
            "filters": {
                "django_wordwrap": "django.template.defaultfilters.wordwrap"
            },
        },
    },
    {
        'BACKEND': 'django.template.backends.django.DjangoTemplates',
        'DIRS': [root],
        'APP_DIRS': True,
        'OPTIONS': {
            'context_processors': [
                'django.template.context_processors.debug',
                'django.template.context_processors.request',
                'django.contrib.auth.context_processors.auth',
                'django.contrib.messages.context_processors.messages',
                'helusers.context_processors.settings'
            ],
        },
    },
]

WSGI_APPLICATION = 'respa.wsgi.application'

TEST_RUNNER = 'respa.test_runner.PyTestShimRunner'
TEST_PERFORMANCE = False

# Internationalization
# https://docs.djangoproject.com/en/1.8/topics/i18n/

LANGUAGE_CODE = 'fi'
LANGUAGES = (
    ('fi', _('Finnish')),
    ('en', _('English')),
    ('sv', _('Swedish'))
)

TIME_ZONE = 'Europe/Helsinki'

USE_I18N = True

USE_L10N = True

USE_TZ = True

LOCALE_PATHS = (
    os.path.join(BASE_DIR, 'locale'),
)

MODELTRANSLATION_FALLBACK_LANGUAGES = ('fi', 'en', 'sv')
MODELTRANSLATION_PREPOPULATE_LANGUAGE = 'fi'
PARLER_LANGUAGES = {
    SITE_ID: (
        {'code': 'fi'},
        {'code': 'en'},
        {'code': 'sv'},
    ),
}

# Static files (CSS, JavaScript, Images)
# https://docs.djangoproject.com/en/1.8/howto/static-files/

STATIC_URL = env('STATIC_URL')
MEDIA_URL = env('MEDIA_URL')
STATIC_ROOT = env('STATIC_ROOT')
MEDIA_ROOT = env('MEDIA_ROOT')

DEFAULT_SRID = 4326

CORS_ORIGIN_ALLOW_ALL = True

#
# Authentication
#
AUTH_USER_MODEL = 'users.User'
AUTHENTICATION_BACKENDS = (
    env('HELUSERS_AUTHENTICATION_BACKEND'),
    'django.contrib.auth.backends.ModelBackend',
    'allauth.account.auth_backends.AuthenticationBackend',
    'guardian.backends.ObjectPermissionBackend',
)
SOCIAL_AUTH_TUNNISTAMO_AUTH_EXTRA_ARGUMENTS = {'ui_locales': 'fi'}
SOCIALACCOUNT_PROVIDERS = {
    'helsinki': {
        'VERIFIED_EMAIL': True
    },
    'turku_oidc': {
        'VERIFIED_EMAIL': True
    }
}

LOGIN_REDIRECT_URL = '/'
LOGOUT_REDIRECT_URL = env('DJANGO_ADMIN_LOGOUT_REDIRECT_URL')
RESPA_ADMIN_LOGOUT_REDIRECT_URL = env('RESPA_ADMIN_LOGOUT_REDIRECT_URL')
ACCOUNT_LOGOUT_ON_GET = True
SOCIALACCOUNT_ADAPTER = env('HELUSERS_SOCIALACCOUNT_ADAPTER')
HELUSERS_PROVIDER = env('HELUSERS_PROVIDER')

TUNNISTAMO_BASE_URL = env('TUNNISTAMO_BASE_URL')
SOCIAL_AUTH_TUNNISTAMO_KEY = env('SOCIAL_AUTH_TUNNISTAMO_KEY')
SOCIAL_AUTH_TUNNISTAMO_SECRET = env('SOCIAL_AUTH_TUNNISTAMO_SECRET')
SOCIAL_AUTH_TUNNISTAMO_OIDC_ENDPOINT = TUNNISTAMO_BASE_URL + '/openid'

SESSION_SERIALIZER = 'django.contrib.sessions.serializers.PickleSerializer'

# REST Framework
# http://www.django-rest-framework.org

REST_FRAMEWORK = {
    'DEFAULT_PERMISSION_CLASSES': [
        'rest_framework.permissions.IsAuthenticatedOrReadOnly',
    ],
    'DEFAULT_AUTHENTICATION_CLASSES': [
         env('HELUSERS_DEFAULT_AUTHENTICATION') 
        ] + ([
        "rest_framework.authentication.SessionAuthentication",
        "rest_framework.authentication.BasicAuthentication",
    ] if DEBUG else []),
    'DEFAULT_PAGINATION_CLASS': 'resources.pagination.DefaultPagination',
    'TEST_REQUEST_DEFAULT_FORMAT': 'json',
    'DEFAULT_RENDERER_CLASSES': (
        'rest_framework.renderers.JSONRenderer',
        'respa.renderers.ResourcesBrowsableAPIRenderer',
    )
}

OIDC_API_TOKEN_AUTH = {
    'AUDIENCE': env('OIDC_AUDIENCE'),
    'API_SCOPE_PREFIX': env('OIDC_API_SCOPE_PREFIX'),
    'API_AUTHORIZATION_FIELD': env('OIDC_API_AUTHORIZATION_FIELD'),
    'REQUIRE_API_SCOPE_FOR_AUTHENTICATION': env('OIDC_REQUIRE_API_SCOPE_FOR_AUTHENTICATION'),
    'ISSUER': env('OIDC_ISSUER'),
    'OIDC_LEEWAY': env('OIDC_LEEWAY'),
    'OIDC_SECRET': env('OIDC_SECRET')
}

JWT_AUTH = {
    'JWT_PAYLOAD_GET_USER_ID_HANDLER': 'helusers.jwt.get_user_id_from_payload_handler',
    'JWT_AUDIENCE': env('TOKEN_AUTH_ACCEPTED_AUDIENCE'),
    'JWT_SECRET_KEY': env('TOKEN_AUTH_SHARED_SECRET')
}

CSRF_COOKIE_NAME = '%s-csrftoken' % env.str('COOKIE_PREFIX')
SESSION_COOKIE_NAME = '%s-sessionid' % env.str('COOKIE_PREFIX')
GSM_NOTIFICATION_ADDRESS = env('GSM_NOTIFICATION_ADDRESS')
OUTLOOK_EMAIL_DOMAIN = env('OUTLOOK_EMAIL_DOMAIN')


from easy_thumbnails.conf import Settings as thumbnail_settings  # noqa
THUMBNAIL_PROCESSORS = (
    'image_cropping.thumbnail_processors.crop_corners',
) + thumbnail_settings.THUMBNAIL_PROCESSORS


RESPA_MAILS_ENABLED = env('MAIL_ENABLED')
RESPA_MAILS_FROM_ADDRESS = env('MAIL_DEFAULT_FROM')
RESPA_CATERINGS_ENABLED = False
RESPA_COMMENTS_ENABLED = False
RESPA_DOCX_TEMPLATE = os.path.join(BASE_DIR, 'reports', 'data', 'default.docx')

RESPA_ACCESSIBILITY_API_BASE_URL = env('ACCESSIBILITY_API_BASE_URL')
RESPA_ACCESSIBILITY_API_SYSTEM_ID = env('ACCESSIBILITY_API_SYSTEM_ID')
# system id of the servicepoints (units) in accessibility API
RESPA_ACCESSIBILITY_API_UNIT_SYSTEM_ID = 'dd1f3b3d-6bd5-4493-a674-0b59bc12d673'

RESPA_ADMIN_ACCESSIBILITY_API_BASE_URL = env('ACCESSIBILITY_API_BASE_URL')
RESPA_ADMIN_ACCESSIBILITY_API_SYSTEM_ID = env('ACCESSIBILITY_API_SYSTEM_ID')
RESPA_ADMIN_ACCESSIBILITY_API_SECRET = env('ACCESSIBILITY_API_SECRET')
# list of ResourceType ids for which accessibility data input link is shown for
RESPA_ADMIN_ACCESSIBILITY_VISIBILITY = [
    'art_studio',  # Ateljee
    'av5k4tflpjvq',  # Ryhmätila
    'av5k4tlzquea',  # Neuvotteluhuone
    'av5k7g3nc47q',  # Oppimistila
    'avh553uaks6a',  # Soittohuone
    'band_practice_space',  # Bändikämppä
    'club_room',  # Kerhohuone
    'event_space',  # Tapahtumatila
    'game_space',  # Pelitila
    'hall',  # Sali
    'meeting_room',  # Kokoustila
    'multipurpose_room',  # Monitoimihuone"
    'studio',  # Studio
    'workspace',  # Työtila
]

RESPA_ADMIN_LOGO = env('RESPA_ADMIN_LOGO')
RESPA_ADMIN_KORO_STYLE = env('RESPA_ADMIN_KORO_STYLE')
RESPA_ADMIN_VIEW_RESOURCE_URL = env('RESPA_ADMIN_VIEW_RESOURCE_URL')
RESPA_ADMIN_VIEW_UNIT_URL = env('RESPA_ADMIN_VIEW_UNIT_URL')
RESPA_ADMIN_INSTRUCTIONS_URL = env('RESPA_ADMIN_INSTRUCTIONS_URL')
RESPA_ADMIN_SUPPORT_EMAIL = env('RESPA_ADMIN_SUPPORT_EMAIL')
SERVER_EMAIL = env('RESPA_ERROR_EMAIL')

USE_DJANGO_DEFAULT_EMAIL = env('USE_DJANGO_DEFAULT_EMAIL')

if env('MAIL_MAILGUN_KEY') and not USE_DJANGO_DEFAULT_EMAIL:
    ANYMAIL = {
        'MAILGUN_API_KEY': env('MAIL_MAILGUN_KEY'),
        'MAILGUN_SENDER_DOMAIN': env('MAIL_MAILGUN_DOMAIN'),
        'MAILGUN_API_URL': env('MAIL_MAILGUN_API'),
    }
    EMAIL_BACKEND = 'anymail.backends.mailgun.EmailBackend'
elif USE_DJANGO_DEFAULT_EMAIL:
    EMAIL_BACKEND = 'django.core.mail.backends.smtp.EmailBackend'
    EMAIL_HOST = env('EMAIL_HOST')
    EMAIL_PORT = 25
    EMAIL_HOST_USER = env('MAIL_DEFAULT_FROM')
    EMAIL_USE_TLS = True
    DEFAULT_FROM_EMAIL = EMAIL_HOST_USER
else:
    EMAIL_BACKEND = 'django.core.mail.backends.console.EmailBackend' 

RESPA_ADMIN_USERNAME_LOGIN = env.bool(
    'RESPA_ADMIN_USERNAME_LOGIN', default=True)

RESPA_PAYMENTS_ENABLED = env('RESPA_PAYMENTS_ENABLED')

# Dotted path to the active payment provider class, see payments.providers init.
# Example value: 'payments.providers.BamboraPayformProvider'
RESPA_PAYMENTS_PROVIDER_CLASS = env('RESPA_PAYMENTS_PROVIDER_CLASS')

# amount of minutes before orders in state "waiting" will be set to state "expired"
RESPA_PAYMENTS_PAYMENT_WAITING_TIME = env('RESPA_PAYMENTS_PAYMENT_WAITING_TIME')

# local_settings.py can be used to override environment-specific settings
# like database and email that differ between development and production.
local_settings_path = os.path.join(BASE_DIR, "local_settings.py")
if os.path.exists(local_settings_path):
    with open(local_settings_path) as fp:
        code = compile(fp.read(), local_settings_path, 'exec')
    exec(code, globals(), locals())

# If a secret key was not supplied from elsewhere, generate a random one
# and store it into a file called .django_secret.
if 'SECRET_KEY' not in locals():
    secret_file = os.path.join(BASE_DIR, '.django_secret')
    try:
        with open(secret_file) as f:
            SECRET_KEY = f.read().strip()
    except IOError:
        import random
        system_random = random.SystemRandom()
        try:
            SECRET_KEY = ''.join([system_random.choice('abcdefghijklmnopqrstuvwxyz0123456789!@#$%^&*(-_=+)') for i in range(64)])
            secret = open(secret_file, 'w')
            os.chmod(secret_file, 0o0600)
            secret.write(SECRET_KEY)
            secret.close()
        except IOError:
            Exception('Please create a %s file with random characters to generate your secret key!' % secret_file)


#
# Validate config
#
if DATABASES['default']['ENGINE'] != 'django.contrib.gis.db.backends.postgis':
    raise ImproperlyConfigured("Only postgis database backend is supported")<|MERGE_RESOLUTION|>--- conflicted
+++ resolved
@@ -63,16 +63,13 @@
     OIDC_ISSUER=(str, ''),
     OIDC_LEEWAY=(int, 0),
     GSM_NOTIFICATION_ADDRESS=(str, ''),
-<<<<<<< HEAD
     OUTLOOK_EMAIL_DOMAIN=(str, ''),
-=======
     HELUSERS_PROVIDER=(str, 'helusers.providers.helsinki'),
     HELUSERS_SOCIALACCOUNT_ADAPTER=(str, 'helusers.adapter.SocialAccountAdapter'),
     HELUSERS_DEFAULT_AUTHENTICATION=(str, 'helusers.jwt.JWTAuthentication'),
     HELUSERS_AUTHENTICATION_BACKEND=(str, 'helusers.tunnistamo_oidc.TunnistamoOIDCAuth'),
     USE_SWAGGER_OPENAPI_VIEW=(bool, False),
     EMAIL_HOST=(str, ''),
->>>>>>> d0464212
 )
 environ.Env.read_env()
 # used for generating links to images, when no request context is available
