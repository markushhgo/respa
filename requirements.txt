--- conflicted
+++ resolved
@@ -12,10 +12,7 @@
 atomicwrites==1.3.0       # via -r requirements.in
 attrs==19.3.0             # via -r requirements.in, jsonschema, pytest
 babel==2.8.0              # via -r requirements.in, delorean
-<<<<<<< HEAD
-=======
 cached-property==1.5.1    # via exchangelib
->>>>>>> fbd6becc
 certifi==2019.11.28       # via -r requirements.in, requests, sentry-sdk
 cffi==1.14.0              # via -r requirements.in, cryptography
 chardet==3.0.4            # via -r requirements.in, requests
@@ -27,11 +24,7 @@
 cryptography==2.8         # via -r requirements.in, requests-ntlm, social-auth-core
 daemonize==2.5.0          # via -r requirements.in
 database-sanitizer==1.1.0  # via -r requirements.in, django-sanitized-dump
-<<<<<<< HEAD
-defusedxml==0.6.0         # via -r requirements.in, python3-openid, social-auth-core
-=======
 defusedxml==0.6.0         # via -r requirements.in, exchangelib, python3-openid, social-auth-core
->>>>>>> fbd6becc
 delorean==1.0.0           # via -r requirements.in
 django-admin-json-editor==0.2.0  # via -r requirements.in
 django-allauth==0.41.0    # via -r requirements.in
@@ -56,28 +49,17 @@
 django-parler==2.0.1      # via -r requirements.in, django-munigeo, django-parler-rest
 django-reversion==3.0.7   # via -r requirements.in
 django-sanitized-dump==1.2.0  # via -r requirements.in
-<<<<<<< HEAD
-django-taggit==1.2.0      # via -r requirements.in
-django==2.2.11            # via -r requirements.in, django-admin-json-editor, django-allauth, django-anymail, django-appconf, django-cors-headers, django-filter, django-guardian, django-helusers, django-jinja, django-modeltranslation, django-mptt, django-multi-email-field, django-munigeo, django-reversion, django-taggit, djangorestframework, drf-oidc-auth, drf-yasg, easy-thumbnails
-djangorestframework-jwt==1.11.0  # via -r requirements.in
-djangorestframework==3.11.0  # via -r requirements.in, django-parler-rest, drf-oidc-auth, drf-yasg
-=======
 django==2.2.11            # via -r requirements.in, django-admin-json-editor, django-allauth, django-anymail, django-appconf, django-cors-headers, django-filter, django-guardian, django-helusers, django-jinja, django-modeltranslation, django-mptt, django-multi-email-field, django-munigeo, django-reversion, djangorestframework, drf-oidc-auth, drf-yasg, easy-thumbnails
 djangorestframework-jwt==1.11.0  # via -r requirements.in
 djangorestframework==3.11.0  # via -r requirements.in, django-parler-rest, drf-oidc-auth, drf-yasg
 dnspython==1.16.0         # via exchangelib
 django-taggit==1.2.0      # via -r requirements.in
-django-taggit==1.2.0      # via -r requirements.in
->>>>>>> fbd6becc
 drf-oidc-auth==0.9        # via -r requirements.in, django-helusers
 drf-yasg==1.17.1          # via -r requirements.in
 easy-thumbnails==2.7      # via -r requirements.in
 ecdsa==0.15               # via -r requirements.in, python-jose
 entrypoints==0.3          # via flake8
-<<<<<<< HEAD
-=======
 exchangelib==3.1.1        # via -r requirements.in
->>>>>>> fbd6becc
 factory-boy==2.12.0       # via -r requirements.in
 faker==4.0.2              # via -r requirements.in, factory-boy
 flake8==3.7.9             # via -r requirements.in
@@ -88,29 +70,18 @@
 idna==2.9                 # via -r requirements.in, requests
 inflection==0.3.1         # via -r requirements.in, drf-yasg
 iso8601==0.1.12           # via -r requirements.in
-<<<<<<< HEAD
-=======
 isodate==0.6.0            # via exchangelib
->>>>>>> fbd6becc
 isort==4.3.21             # via -r requirements.in, pylint
 itypes==1.1.0             # via -r requirements.in, coreapi
 jinja2==2.11.1            # via -r requirements.in, coreschema, django-jinja
 jsonschema==3.2.0         # via -r requirements.in, swagger-spec-validator
 lazy-object-proxy==1.4.3  # via -r requirements.in, astroid
-<<<<<<< HEAD
-lxml==4.5.0               # via -r requirements.in, python-docx
-=======
 lxml==4.5.0               # via -r requirements.in, exchangelib, python-docx
->>>>>>> fbd6becc
 markupsafe==1.1.1         # via -r requirements.in, jinja2
 mccabe==0.6.1             # via -r requirements.in, flake8, pylint
 more-itertools==8.2.0     # via -r requirements.in, pytest
 ntlm-auth==1.4.0          # via -r requirements.in, requests-ntlm
-<<<<<<< HEAD
-oauthlib==3.1.0           # via -r requirements.in, requests-oauthlib, social-auth-core
-=======
 oauthlib==3.1.0           # via -r requirements.in, exchangelib, requests-oauthlib, social-auth-core
->>>>>>> fbd6becc
 packaging==20.3           # via -r requirements.in, drf-yasg, pytest
 pillow==7.0.0             # via -r requirements.in, easy-thumbnails
 pip-tools==4.5.1          # via -r requirements.in
@@ -122,10 +93,7 @@
 pycparser==2.20           # via -r requirements.in, cffi
 pycryptodomex==3.9.7      # via -r requirements.in, pyjwkest
 pyflakes==2.1.1           # via -r requirements.in, flake8
-<<<<<<< HEAD
-=======
 pygments==2.6.1           # via exchangelib
->>>>>>> fbd6becc
 pyjwkest==1.4.2           # via -r requirements.in, drf-oidc-auth
 pyjwt==1.7.1              # via -r requirements.in, djangorestframework-jwt, social-auth-core
 pylint-django==2.0.14     # via -r requirements.in
@@ -158,12 +126,8 @@
 swagger-spec-validator==2.5.0  # via -r requirements.in
 text-unidecode==1.3       # via -r requirements.in, faker
 typed-ast==1.4.1          # via -r requirements.in
-<<<<<<< HEAD
-tzlocal==2.0.0            # via -r requirements.in, delorean
-=======
 tzlocal==2.0.0            # via -r requirements.in, delorean, exchangelib
 unidecode==1.1.1          # via social-auth-core
->>>>>>> fbd6becc
 uritemplate==3.0.1        # via -r requirements.in, coreapi, drf-yasg
 urllib3==1.25.8           # via -r requirements.in, requests, sentry-sdk
 wcwidth==0.1.9            # via pytest
