--- conflicted
+++ resolved
@@ -102,10 +102,6 @@
                 </li>
                 {% endif %}
             </ul>
-<<<<<<< HEAD
-
-=======
->>>>>>> 2d9c1bcc
         </div><!-- /.navbar-collapse -->
     </div><!-- /.container-fluid -->
 </nav>