/*
* Toggle language based on entered language for all fields in the
* whole form.
*
* @param {String} language  Language provided by the DOM value.
* */
export function toggleLanguage(language) {
  let $languageInputs = $('[name$="_' + language + '"]');
  let $languageLabels = $('[for$="_' + language + '"]');
  let $languageButtons = $('[name$="language-' + language + '"]');

  $languageInputs.each(
    (i, input) =>
      (input.classList.contains('hidden')) ? input.classList.remove('hidden') : input.classList.add('hidden')
  );

  $languageLabels.each(
    (i, input) =>
      (input.classList.contains('hidden')) ? input.classList.remove('hidden') : input.classList.add('hidden')
  );

  $languageButtons.each(
    (i, input) =>
      (input.classList.contains('language-item-selected')) ? input.classList.remove('language-item-selected') : input.classList.add('language-item-selected')
  );
}

/*
* Hides the other languages from the user when loading the page,
* leaving the correct language visible based on the user's language setting.
*
* @param language {String}    If not provided => current language will be chosen.
* @param input {DOM Object}   If provided, all other than current language will be hidden
*                             from the DOM in input DOM element of choice.
* */
export function toggleCurrentLanguage(language = undefined, input = null) {
  if (language === undefined) { language = getCurrentLanguage(); }
  let languagesToHide = getLanguagesToHide(language);
  languagesToHide.forEach(language => hideLanguage(language, input));
  let $languageButtons = $('[name$="language-' + language + '"]');
  $languageButtons.each((i, input) => input.classList.add('language-item-selected'));
<<<<<<< HEAD
  toggleLanguage('sv')
=======
  if (language === 'fi') {
    toggleLanguage('sv');
  } else if (language === 'sv') {
    toggleLanguage('fi');
  }
>>>>>>> 942dbb5a
}

/*
* Reduce the amount of fields translated by the user
* from the current number displayed in the language buttons.
*
* The initial value is served from the backend.
* */
export function calculateTranslatedFields() {
  for (const language of getAllLanguages()) {
    const $languageInputs = $('[name$="_' + language + '"]');
    let languageCount = 0; //

    for (const languageInput of $languageInputs) {
      if (languageInput.value) {
        languageCount++;
      }
    }

    const $languageButton = $('[name="language-' + language + '"]');
    const currentCountForLanguage = $languageButton.find('span').text();
    const UNICODE_CHECKMARK = '\u2713'
    if(currentCountForLanguage - languageCount === 0) {
      $languageButton.find('span').css('background-color', '#23a000').text(UNICODE_CHECKMARK);
    }
    else {
      $languageButton.find('span').text(currentCountForLanguage - languageCount);
    }
  }
}

/*
* Hides all inputs where the name postfix is _{language},
* ex; name_en, name_fi or name_sv.
*
* Hides the labels for these inputs as well.
* */
function hideLanguage(language, input = null) {
  let $languageInputs = null;
  let $languageLabels = null;
  if (input) {
    $languageInputs = $(input).find('[name$="_' + language + '"]');
    $languageLabels = $(input).find('[for$="_' + language + '"]');
  } else {
    $languageInputs = $('[name$="_' + language + '"]');
    $languageLabels = $('[for$="_' + language + '"]');
  }

  $languageInputs.each((i, input) => input.classList.add('hidden'));
  $languageLabels.each((i, input) => input.classList.add('hidden'));
}

/*
* Returns string value of User's current
* browser language setting.
*
* Ex; 'fi', 'sv' or 'en' etc.
* */
function getCurrentLanguage() {
  let languages = getAllLanguages();
  let currentLanguage = document.documentElement.lang;

  if (!languages.includes(currentLanguage)) {
    currentLanguage = 'fi'; //Finnish is the fallback language.
  }

  return currentLanguage;
}

/*
* Helper function for getting languages to hide
* based on the the current language.
* */
function getLanguagesToHide(currentLanguage) {
  const languages = getAllLanguages();
  return languages.filter((language) => (language !== currentLanguage));
}

/*
* All current languages are served from django's settings.
* */
function getAllLanguages() {
  let allLanguages = $('#all-languages').children();
  let languages = [];
  allLanguages.each((i, domLanguage) => languages.push(domLanguage.value));

  return languages;
}<|MERGE_RESOLUTION|>--- conflicted
+++ resolved
@@ -39,15 +39,11 @@
   languagesToHide.forEach(language => hideLanguage(language, input));
   let $languageButtons = $('[name$="language-' + language + '"]');
   $languageButtons.each((i, input) => input.classList.add('language-item-selected'));
-<<<<<<< HEAD
-  toggleLanguage('sv')
-=======
   if (language === 'fi') {
     toggleLanguage('sv');
   } else if (language === 'sv') {
     toggleLanguage('fi');
   }
->>>>>>> 942dbb5a
 }
 
 /*
