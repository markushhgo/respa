--- conflicted
+++ resolved
@@ -1753,9 +1753,6 @@
 msgstr "Lähetä tekstiviestimuistutus varauksista"
 
 msgid "How many hours before reservation the reminder is sent"
-<<<<<<< HEAD
-msgstr "Kuinka monta tuntia etukäteen lähetetään muistutus"
-=======
 msgstr "Kuinka monta tuntia etukäteen lähetetään muistutus"
 
 msgid "Home municipality"
@@ -1789,5 +1786,4 @@
 msgstr "Tätä ei voi asettaa yli nollaksi, jos resurssin tunnistautuminen on: "
 
 msgid "This cannot be enabled if resource authentication is: "
-msgstr "Tätä ei voi laittaa päälle, jos resurssin tunnistautuminen on: "
->>>>>>> 2d1d892c
+msgstr "Tätä ei voi laittaa päälle, jos resurssin tunnistautuminen on: "