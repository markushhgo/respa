# SOME DESCRIPTIVE TITLE.
# Copyright (C) YEAR THE PACKAGE'S COPYRIGHT HOLDER
# This file is distributed under the same license as the PACKAGE package.
# FIRST AUTHOR <EMAIL@ADDRESS>, YEAR.
#
msgid ""
msgstr ""
"Project-Id-Version: PACKAGE VERSION\n"
"Report-Msgid-Bugs-To: \n"
"POT-Creation-Date: 2019-08-26 22:30+0300\n"
"PO-Revision-Date: 2018-09-27 12:10+0300\n"
"Last-Translator: FULL NAME <EMAIL@ADDRESS>\n"
"Language-Team: LANGUAGE <LL@li.org>\n"
"Language: \n"
"MIME-Version: 1.0\n"
"Content-Type: text/plain; charset=UTF-8\n"
"Content-Transfer-Encoding: 8bit\n"
"Plural-Forms: nplurals=2; plural=(n != 1);\n"

msgid "No permission to modify this reservation's catering orders."
msgstr "Ei oikeutta muokata tämän varauksen tarjoilutilauksia."

msgid "The order contains products from several providers."
msgstr "Tilaus sisältää tuotteita useammalta tarjoajalta."

msgid "time of creation"
msgstr "Lisäysaika"

msgid "time of modification"
msgstr "Muokkausaika"

msgid "Name"
msgstr "Nimi"

msgid "Price list URL"
msgstr "Hintalistan URL"

msgid "Units"
msgstr "Toimipisteet"

msgid "Notification email"
msgstr "Herätesähköposti"

msgid "Catering provider"
msgstr "Tarjoaja"

msgid "Catering providers"
msgstr "Tarjoajat"

msgid "Catering product category"
msgstr "Tuotekategoria"

msgid "Catering product categories"
msgstr "Tuotekategoriat"

msgctxt "catering"
msgid "Category"
msgstr "Kategoria"

msgid "Description"
msgstr "Kuvaus"

msgid "Catering product"
msgstr "Tuote"

msgid "Catering products"
msgstr "Tuotteet"

msgid "Reservation"
msgstr "Varaus"

msgid "Invoicing data"
msgstr "Laskutusnumero"

msgid "Message"
msgstr "Viesti"

msgid "Serving time"
msgstr "Tarjoiluaika"

msgid "Catering order"
msgstr "Tarjoilutilaus"

msgid "Catering orders"
msgstr "Tarjoilutilaukset"

msgid "Product"
msgstr "Tuote"

msgid "Quantity"
msgstr "Lukumäärä"

msgid "Order"
msgstr "Tilaus"

msgid "Catering order line"
msgstr "Tilausrivi"

msgid "Catering order lines"
msgstr "Tilausrivit"

msgid "Illegal type."
msgstr "Kielletty tyyppi."

msgid "You cannot comment this object."
msgstr "Et voi kommentoida tätä objektia."

msgid "Time of creation"
msgstr "Lisäysaika"

msgid "Created by"
msgstr "Lisääjä"

msgid "Text"
msgstr "Teksti"

msgid "Comment"
msgstr "Kommentti"

msgid "Comments"
msgstr "Kommentit"

msgid "installed"
msgstr ""

msgid "removed"
msgstr ""

msgid "State of the user"
msgstr ""

msgid "identifier"
msgstr ""

msgid "Identifier of user in the access control system (if any)"
msgstr ""

msgid "[No identifier]"
msgstr ""

#, python-brace-format
msgid "{uuid}: {name}"
msgstr ""

#, python-brace-format
msgid "{uuid}"
msgstr ""

msgid "requested"
msgstr "käsiteltävänä"

msgid "cancelled"
msgstr "peruttu"

msgid "removing"
msgstr ""

msgid "access code"
msgstr ""

msgid "State of the grant"
msgstr ""

msgid "Identifier of grant in the access control system (if any)"
msgstr ""

msgid "How many times the system has tried to install this grant and failed"
msgstr ""

msgid "How many times the system has tried to remove this grant (and failed)"
msgstr ""

#, python-brace-format
msgid "{user} {reservation} ({state})"
msgstr ""

msgid "system"
msgstr ""

msgid "resource"
msgstr "resurssi"

msgid "Identifier of resource in the access control system (if any)"
msgstr ""

msgid "Driver-specific configuration"
msgstr ""

msgid "Internal driver data"
msgstr ""

msgid "reservation leeway"
msgstr ""

msgid ""
"How many minutes before and after the reservation the access will be allowed"
msgstr ""

msgid "Notifications"
msgstr "Herätteet"

msgid "Reservation requested"
msgstr "Alustava varaus tehty"

msgid "Reservation requested official"
msgstr "Alustava varaus tehty virkailija"

msgid "Reservation cancelled"
msgstr "Varaus peruttu"

msgid "Reservation confirmed"
msgstr "Varaus vahvistettu"

msgid "Reservation created"
msgstr "Varaus luotu"

msgid "Reservation denied"
msgstr "Varaus hylätty"

msgid "Reservation created with access code"
msgstr "Varaus pääsykoodin kanssa tehty"

msgid "Access code was created for a reservation"
msgstr "Pääsykoodi varausta varten on luotu"

msgid "Catering order created"
msgstr "Tarjoilutilaus luotu"

msgid "Catering order modified"
msgstr "Tarjoilutilausta muokattu"

msgid "Catering order deleted"
msgstr "Tarjoilutilaus poistettu"

msgid "Reservation comment created"
msgstr "Varauskommentti luotu"

msgid "Catering order comment created"
msgstr "Tarjoilutilauskommentti luotu"

msgid "Type"
msgstr "Tyyppi"

msgid "Short message"
msgstr "Lyhyt viesti"

msgid "Short notification text for e.g. SMS messages"
msgstr "Lyhyt viesti esimerkiksi SMS-viesteihin"

msgid "Subject"
msgstr "Otsikko"

msgid "Subject for email notifications"
msgstr "Otsikko sähköpostiviesteihin"

msgid "Body"
msgstr "Sisältö"

msgid "Text body for email notifications"
msgstr "Tekstisisältö sähköpostiviesteihin"

msgid "HTML body"
msgstr "HTML-sisältö"

msgid "HTML body for email notifications"
msgstr "HTML-sisältö sähköpostiviesteihin"

msgid "Notification template"
msgstr "Herätemalli"

msgid "Notification templates"
msgstr "Herätemallit"

msgid "All the resources must have manual reservation confirmation disabled."
msgstr ""
"Millään näistä resursseista ei saa olla \"tarvitsee virkailijan vahvistuksen"
"\" päällä."

msgid "price"
msgstr "hinta"

msgid "resources"
msgstr "resurssit"

msgid "created at"
msgstr "luotu"

msgid "modified at"
msgstr "muokattu"

msgid "price period"
msgstr "hinnan ajanjakso"

msgid "product type"
msgstr "tuotteen tyyppi"

msgid "price including VAT"
msgstr "hinta sisältäen ALV:n"

msgid "unit price"
msgstr "yksikköhinta"

msgid "tax percentage"
msgstr "veroprosentti"

msgid "timestamp"
msgstr "aikaleima"

msgid "user"
msgstr "käyttäjä"

msgid "Cannot exceed max product quantity"
msgstr "Maksimilukumäärää ei voi ylittää"

msgid "This product isn't available on the resource."
msgstr "Tämä tuote ei ole saatavilla tällä resurssilla."

msgid "At least one order line required."
msgstr "Vähintään yksi tilausrivi tarvitaan."

msgid "Order lines cannot contain duplicate products."
msgstr "Tilausrivit eivät voi sisältää samoja tuotteita."

msgid "The order must contain at least one product of type \"rent\"."
msgstr ""
"Tilauksen täytyy sisältää vähintään yksi tuote jonka tyyppi on \"vuokra\"."

msgid "rent"
msgstr "vuokra"

msgid "extra"
msgstr "extra"

msgid "per period"
msgstr "ajanjaksoa kohti"

msgid "fixed"
msgstr "kiinteä"

msgid "internal product ID"
msgstr "sisäinen tuote-ID"

msgid "archived_at"
msgstr "arkistoitu"

msgid "type"
msgstr "tyyppi"

msgid "SKU"
msgstr "SKU"

msgid "name"
msgstr "nimi"

msgid "description"
msgstr "kuvaus"

msgid "price type"
msgstr "hinnan tyyppi"

msgid "max quantity"
msgstr "maksimimäärä"

msgid "product"
msgstr "tuote"

msgid "products"
msgstr "tuotteet"

msgid "This field requires a non-zero value when price type is \"per period\"."
msgstr ""
"Tällä kentällä tulee oll arvo silloin kun hinnan tyyppi on \"ajanjaksoa kohti"
"\"."

msgid "waiting"
msgstr "odottaa"

msgid "confirmed"
msgstr "hyväksytty"

msgid "rejected"
msgstr "hylätty"

msgid "expired"
msgstr "vanhentunut"

msgid "state"
msgstr "tila"

msgid "order number"
msgstr "tilausnumero"

msgid "reservation"
msgstr "varaus"

msgid "order"
msgstr "tilaus"

msgid "orders"
msgstr "tilaukset"

msgid "quantity"
msgstr "määrä"

msgid "order line"
msgstr "tilausrivi"

msgid "order lines"
msgstr "tilausrivit"

msgid "order log entry"
msgstr "tilauksen lokirivi"

msgid "state change"
msgstr "tilanvaihto"

msgid "order log entries"
msgstr "tilauksen lokirivit"

msgid "hour"
msgstr "tunti"

#, python-brace-format
msgid "{hours} hours"
msgstr "{hours} tuntia"

msgid "No reservations."
msgstr "Ei varauksia."

msgid "No information available"
msgstr "Ei tietoja saatavilla"

msgid "No reservations"
msgstr "Ei varauksia"

#, python-brace-format
msgid "Unit \"{pk_value}\" does not exist."
msgstr ""

msgid "Either unit or a valid resource id is required."
msgstr "Joko unit tai resource on pakollinen."

msgid "No resources found"
msgstr "Resurssia ei löytynyt"

msgid "day-report"
msgstr "päiväraportti"

msgctxt "report"
msgid "Catering order"
msgstr "Tarjoilutilaus"

msgid "pcs."
msgstr "kpl"

msgid "Too many (> 1000) reservations to return"
msgstr "Liian monta (> 1000) varausta palautettavaksi"

msgid "reservation-details"
msgstr "varauksen-tiedot"

msgid "Resource group"
msgstr "Resurssiryhmä"

msgid "Resource groups"
msgstr "Resurssiryhmät"

msgid "Import Service Map"
msgstr "Tuo Service Map"

msgid "Import Kirkanta"
msgstr "Tuo Kirkanta"

msgid "Required fields must be a subset of supported fields"
msgstr "Jokaisen pakollisen kentän täytyy olla myös tuettu kenttä"

msgid "Import municipalities"
msgstr "Tuo kunnat"

msgid "Import divisions"
msgstr "Tuo alueet"

msgid "HH:mm"
msgstr "TT:mm"

msgid "Illegal state change"
msgstr "Kielletty tilan vaihto"

msgid "You are not allowed to make reservations in this resource."
msgstr "Varauksen teko tähän resurssiin ei ole sallittua."

msgid "You cannot make a reservation in the past"
msgstr "Varauksen teko menneisyyteen ei ole sallittua"

#, python-format
msgid "The resource is reservable only before %(datetime)s"
msgstr "Tila on varattavissa vain ennen %(datetime)s"

# python-format
#, python-format
msgid "The resource is reservable only after %(datetime)s"
msgstr "Tila on varattavissa vain %(datetime)s jälkeen"

msgid "Only allowed to be set by resource managers"
msgstr ""

msgid "You are not allowed to make a reservation of this type"
msgstr "Et voi tehdä tämän tyyppistä varausta"

msgid "Only allowed to be set by staff members"
msgstr "Ainoastaan virkailijat saavat asettaa"

msgid "This field cannot have a value with this resource"
msgstr "Tällä kentällä ei voi olla arvoa tällä resurssilla"

msgid "This field cannot be changed"
msgstr "Tätä arvoa ei voi muuttaa"

#, python-brace-format
msgid "Invalid pk \"{pk_value}\" - object does not exist."
msgstr ""

#, python-format
msgid "Invalid value in filter %(filter)s"
msgstr "Virheellinen arvo filtterissä %(filter)s"

msgid "reservations"
msgstr "varaukset"

msgid "Resource app"
msgstr "Resurssisovellus"

msgid "unit group administrator"
msgstr "toimipisteryhmän ylläpitäjä"

msgid "unit administrator"
msgstr "toimipisteen ylläpitäjä"

msgid "unit manager"
msgstr "toimipisteen hoitaja"

msgid "unit viewer"
msgstr "toimipisteen katsoja"

msgid "Time of modification"
msgstr "Muokkausaika"

msgid "accessibility viewpoint"
msgstr ""

msgid "Accessibility summary value"
msgstr ""

msgid "Ordering priority"
msgstr ""

msgid "accessibility value"
msgstr ""

msgid "Resource Accessibility"
msgstr ""

msgid "Resource"
msgstr "Resurssi"

msgid "Resource ordering priority"
msgstr ""

msgid "resource accessibility summary"
msgstr ""

msgid "resource accessibility summaries"
msgstr ""

msgid "unit accessibility summary"
msgstr ""

msgid "unit accessibility summaries"
msgstr ""

msgid "open"
msgstr "auki"

msgid "closed"
msgstr "kiinni"

msgid "-"
msgstr "-"

msgid "Unit"
msgstr "Toimipiste"

msgid "Start date"
msgstr "Alkupäivä"

msgid "End date"
msgstr "Loppupäivä"

msgid "Closed"
msgstr "Suljettu"

msgid "period"
msgstr "aikaväli"

msgid "periods"
msgstr "aikavälit"

msgid "You must set 'resource' or 'unit'"
msgstr "Aseta 'resource' tai 'unit'"

msgid "You must set either 'resource' or 'unit', but not both"
msgstr "Aseta 'resource' tai 'unit', älä molempia"

msgid "You must set 'start' and 'end' fields."
msgstr "Aseta 'resource' tai 'unit'"

msgid "Monday"
msgstr "maanantai"

msgid "Tuesday"
msgstr "tiistai"

msgid "Wednesday"
msgstr "keskiviikko"

msgid "Thursday"
msgstr "torstai"

msgid "Friday"
msgstr "perjantai"

msgid "Saturday"
msgstr "lauantai"

msgid "Sunday"
msgstr "sunnuntai"

msgid "Period"
msgstr "Aikaväli"

msgid "Weekday"
msgstr "Viikonpäivä"

msgid "Time when opens"
msgstr "Aukeamisaika"

msgid "Time when closes"
msgstr "Sulkemisaika"

msgid "Range between opens and closes"
msgstr "Aukioloajan pituus"

msgid "day"
msgstr "päivä"

msgid "days"
msgstr "päivät"

msgid "Modified by"
msgstr "Muokkaaja"

msgid "equipment category"
msgstr "varusteluokka"

msgid "equipment categories"
msgstr "varusteluokat"

msgid "Category"
msgstr "Luokka"

msgctxt "singular"
msgid "equipment"
msgstr "varuste"

msgctxt "plural"
msgid "equipment"
msgstr "varusteet"

msgid "equipment alias"
msgstr "varusteen toinen nimi"

msgid "equipment aliases"
msgstr "varusteen toiset nimet"

msgid "Can approve reservation"
msgstr "Voi hyväksyä varauksen"

msgid "Can make reservations"
msgstr "Voi tehdä varauksia"

msgid "Can modify reservations"
msgstr "Voi muokata varauksia"

msgid "Can make reservations outside opening hours"
msgstr "Voi tehdä varauksia aukioloaikojen ulkopuolella"

msgid "Can view reservation access code"
msgstr "Voi nähdä varauksen pääsykoodin"

msgid "Can view reservation extra fields"
msgstr "Voi nähdä varauksen lisäkentät"

msgid "Can view reservation user"
msgstr "Voi nähdä varauksen käyttäjän"

msgid "Can access reservation comments"
msgstr "Pääsy varauksen kommentteihin"

msgid "Can create comments for a reservation"
msgstr "Voi luoda kommentteja varaukseen"

msgid "Can view reservation catering orders"
msgstr "Voi nähdä varauksen cateringtilaukset"

msgid "Can modify reservation catering orders"
msgstr "Voi muokata varauksen tarjoilutilauksia"

msgid "Can view reservation product orders"
msgstr "Voi nähdä varauksen tuotetilaukset"

msgid "Can modify paid reservations"
msgstr "Voi muokata maksettuja varauksia"

msgid "Can bypass payment for paid reservations"
msgstr "Voi ohittaa varauksen maksamisen"

<<<<<<< HEAD
=======
msgid "Can create a reservation that is a staff event"
msgstr "Voi luoda henkilökuntavarauksen"

msgid "Can create reservations of a non-normal type"
msgstr "Voi tehdä erikoistyyppisiä varauksia"

msgid "Can bypass manual confirmation requirement for resources"
msgstr "Voi ohittaa manuaalisen vahvistuksen"

msgid "Can create reservations for other registered users"
msgstr "Voi tehdä varauksia muille käyttäjille"

>>>>>>> 77aab43a
msgid "created"
msgstr "luoja"

msgid "denied"
msgstr "hylätty"

msgid "waiting for payment"
msgstr "odottaa maksua"

msgid "Normal reservation"
msgstr "Tavallinen varaus"

msgid "Resource blocked"
msgstr "Resurssi suljettu"

msgid "Begin time"
msgstr "Alkuaika"

msgid "End time"
msgstr "Loppuaika"

msgid "Length of reservation"
msgstr "Varauksen kesto"

msgid "User"
msgstr "Käyttäjä"

msgid "State"
msgstr "Tila"

msgid "Approver"
msgstr "Hyväksyjä"

msgid "Is staff event"
msgstr "Viraston oma tapahtuma"

msgid "Access code"
msgstr "Pääsykoodi"

msgid "Event subject"
msgstr "Tapahtuman nimi"

msgid "Event description"
msgstr "Tapahtuman kuvaus"

msgid "Number of participants"
msgstr "Osallistujamäärä"

msgid "Participants"
msgstr "Osallistujat"

msgid "Host name"
msgstr "Isäntä"

msgid "Reservation extra questions"
msgstr "Varauksen lisäkysymykset"

msgid "Reserver name"
msgstr "Varaajan nimi"

msgid "Reserver ID (business or person)"
msgstr "Varaajan tunniste (yritys tai henkilö)"

msgid "Reserver email address"
msgstr "Varaajan sähköpostiosoite"

msgid "Reserver phone number"
msgstr "Varaajan puhelinnumero"

msgid "Reserver address street"
msgstr "Varaajan katuosoite"

msgid "Reserver address zip"
msgstr "Varaajan postinumero"

msgid "Reserver address city"
msgstr "Varaajan kaupunki"

msgid "Company"
msgstr "Yhdistys"

msgid "Billing first name"
msgstr "Laskutusosoite etunimi"

msgid "Billing last name"
msgstr "Laskutusosoite sukunimi"

msgid "Billing email address"
msgstr "Laskutussähköposti"

msgid "Billing phone number"
msgstr "Laskutuspuhelinnumero"

msgid "Billing address street"
msgstr "Laskutusosoite katuosoite"

msgid "Billing address zip"
msgstr "Laskutusosoite postinumero"

msgid "Billing address city"
msgstr "Laskutusosoite kaupunki"

msgid "Original ID"
msgstr "Alkuperäinen tunniste"

msgid "You must end the reservation after it has begun"
msgstr "Varauksen loppuaika ei voi olla ennen alkuaikaa"

msgid "Begin and end time must match time slots"
msgstr "Tarkista aikarajoitteet"

msgid "The resource is already reserved for some of the period"
msgstr "Tila on jo varattu ainakin osan ajanjaksosta"

#, python-format
msgid "The minimum reservation length is %(min_period)s"
msgstr "Varauksen minimikesto on %(min_period)s"

msgid "Field name"
msgstr "Kentän nimi"

msgid "Reservation metadata field"
msgstr "Varauksen metatietokenttä"

msgid "Reservation metadata fields"
msgstr "Varauksen metatietokentät"

msgid "Supported fields"
msgstr "Tuetut kentät"

msgid "Required fields"
msgstr "Pakolliset kentät"

msgid "Reservation metadata set"
msgstr "Varauksen metatietojoukko"

msgid "Reservation metadata sets"
msgstr "Varauksen metatietojoukot"

msgid "Invalid value"
msgstr "Epäkelpo arvo"

msgid "Space"
msgstr "Tila"

msgid "Person"
msgstr "Henkilö"

msgid "Item"
msgstr "Esine"

msgid "Main type"
msgstr "Päätyyppi"

msgid "resource type"
msgstr "resurssityyppi"

msgid "resource types"
msgstr "resurssityypit"

msgid "Parent"
msgstr "Vanhempi"

msgid "Public"
msgstr "Julkinen"

msgid "purpose"
msgstr "käyttötarkoitus"

msgid "purposes"
msgstr "käyttötarkoitukset"

msgid "Payment terms"
msgstr "Maksuehdot"

msgid "Generic terms"
msgstr "Yleiset ehdot"

msgid "Terms type"
msgstr "Ehtojen tyyppi"

msgctxt "singular"
msgid "terms of use"
msgstr "käyttöehdot"

msgctxt "plural"
msgid "terms of use"
msgstr "käyttöehdot"

msgid "None"
msgstr "Ei mitään"

msgid "Weak"
msgstr "Heikko"

msgid "Strong"
msgstr "Vahva"

msgid "4-digit PIN code"
msgstr "4-numeroinen pin-koodi"

msgid "6-digit PIN code"
msgstr "6-numeroinen pin-koodi"

msgid "Resource type"
msgstr "Resurssityyppi"

msgid "Purposes"
msgstr "Käyttötarkoitukset"

msgid "Need manual confirmation"
msgstr "Tarvitsee virkailijan vahvistuksen"

msgid "Authentication"
msgstr "Tunnistautuminen"

msgid "People capacity"
msgstr "Henkilömäärä"

msgid "Area (m2)"
msgstr "Pinta-ala (m2)"

msgid "Location"
msgstr "Sijainti"

msgid "Minimum reservation time"
msgstr "Lyhin varausaika"

msgid "Maximum reservation time"
msgstr "Pisin varausaika"

msgid "Slot size for reservation time"
msgstr "Varausajan välin koko"

msgid "Equipment"
msgstr "Varustelut"

msgid "Maximum number of active reservations per user"
msgstr "Varauksia enintään per käyttäjä (voimassa olevia)"

msgid "Reservable"
msgstr "Varattavissa"

msgid "Reservation info"
msgstr "Varausinfo"

msgid "Responsible contact info"
msgstr "Vastuuhenkilön yhteystiedot"

msgid "Specific terms"
msgstr "Resurssikohtaiset ehdot"

msgid "Extra content to \"reservation requested\" notification"
msgstr "Lisäsisältö \"alustava varaus\"-ilmoitukseen"

msgid "Extra content to \"reservation confirmed\" notification"
msgstr "Lisäsisältö \"varaus vahvistettu\"-ilmoitukseen"

msgid "Min price per hour"
msgstr "Minimituntihinta"

msgid "Max price per hour"
msgstr "Maksimituntihinta"

msgid "Access code type"
msgstr "Pääsykoodityyppi"

msgid "Generate access codes"
msgstr ""

msgid "Should access codes generated by the general system"
msgstr ""

msgid "Reservable max. days in advance"
msgstr "Varattavissa enintään näin monta päivää etukäteen"

msgid "Reservable min. days in advance"
msgstr "Varattavissa vähintään näin monta päivää etukäteen"

msgid "External reservation URL"
msgstr "Ulkoisen varauskalenterin URL"

msgid ""
"A link to an external reservation system if this resource is managed "
"elsewhere"
msgstr ""
"Ulkoisen varausjärjestelmän osoite jos tätä resurssia hallitaan muualla"

msgid "You cannot make a multi day reservation"
msgstr "Varaus ei saa ulottua useammalle päivälle"

msgid "You must start and end the reservation during opening hours"
msgstr "Varauksen täytyy alkaa ja päättyä aukioloaikojen sisällä"

#, python-format
msgid "The maximum reservation length is %(max_period)s"
msgstr "Varauksen maksimikesto on %(max_period)s"

msgid "Maximum number of active reservations for this resource exceeded."
msgstr "Liikaa voimassa olevia varauksia tähän tilaan."

msgid "This value cannot be greater than max price per hour"
msgstr "Tämä arvo ei voi olla suurempi kuin maksimituntihinta"

msgid "This value must be a multiple of slot_size"
msgstr "Tämän arvon täytyy olla slot_size arvon moninkerta"

msgid "This cannot be enabled because the resource has product(s)."
msgstr "Tätä ei voi laittaa päälle, koska resurssilla on ainakin yksi tuote."

msgid "Main photo"
msgstr "Päävalokuva"

msgid "Ground plan"
msgstr "Pohjapiirros"

msgid "Map"
msgstr "Kartta"

msgid "Other"
msgstr "Toinen"

msgid "Caption"
msgstr "Kuvateksti"

msgid "Image"
msgstr "Kuva"

msgid "Cropping"
msgstr "Rajaus"

msgid "Sort order"
msgstr "Järjestysnumero"

msgid "resource image"
msgstr "resurssin kuva"

msgid "resource images"
msgstr "resurssin kuvat"

msgctxt "singular"
msgid "resource equipment"
msgstr "resurssin varuste"

msgctxt "plural"
msgid "resource equipment"
msgstr "resurssin varusteet"

msgid "Identifier"
msgstr "Tunniste"

msgid "Resources"
msgstr "Resurssit"

msgid "Overlapping opening hours"
msgstr "Päällekkäiset aukioloajat"

msgid "Time zone"
msgstr "Aikavyöhyke"

msgid "Manager email"
msgstr "Vahtimestarin sähköpostiosoite"

msgid "Street address"
msgstr "Katuosoite"

msgid "Postal code"
msgstr "Postinumero"

msgid "Phone number"
msgstr "Puhelinnumero"

msgid "Email"
msgstr "Sähköpostiosoite"

msgid "WWW link"
msgstr "Www-osoite"

msgid "Full postal address"
msgstr "Täysi postiosoite"

msgid "Municipality"
msgstr "Kunta"

msgid "Picture URL"
msgstr "Valokuvan osoite"

msgid "Picture caption"
msgstr "Valokuvan kuvateksti"

msgid "External data source"
msgstr "Ulkoinen tietolähde"

msgid "External data source for opening hours"
msgstr "Ulkoinen tietolähde aukioloajoille"

msgid "unit"
msgstr "toimipiste"

msgid "units"
msgstr "toimipisteet"

msgid "subject of the authorization"
msgstr "valtuutuksen kohde"

msgid "authorization level"
msgstr "valtuutustaso"

msgid "authorized user"
msgstr "valtuutettu käyttäjä"

msgid "unit authorization"
msgstr "toimipisteen valtuutus"

msgid "unit authorizations"
msgstr "toimipisteiden valtuutukset"

msgid "Namespace"
msgstr "Tunnisteavaruus"

msgid "Value"
msgstr "Arvo"

msgid "unit identifier"
msgstr "toimipisteen tunniste"

msgid "unit identifiers"
msgstr "toimipisteen tunnisteet"

msgid "unit group"
msgstr "toimipisteryhmä"

msgid "unit groups"
msgstr "toimipisteryhmät"

msgid "unit group authorization"
msgstr "toimipisteryhmän valtuutus"

msgid "unit group authorizations"
msgstr "toimipisteryhmien valtuutukset"

#, python-format
msgid "%(count)d hour"
msgid_plural "%(count)d hours"
msgstr[0] "%(count)d tunti"
msgstr[1] "%(count)d tuntia"

#, python-format
msgid "%(count)d minute"
msgid_plural "%(count)d minutes"
msgstr[0] "%(count)d minuutti"
msgstr[1] "%(count)d minuuttia"

msgid "Home"
msgstr ""

msgid "Add Another"
msgstr "Lisää toinen"

msgid "Delete Item"
msgstr "Poista"

msgid "Finnish"
msgstr "Suomi"

msgid "English"
msgstr "Englanti"

msgid "Swedish"
msgstr "Ruotsi"

msgid "yyyy-mm-dd"
msgstr "dd.mm.yyyy"

msgid "Yes"
msgstr "Kyllä"

msgid "No"
msgstr "Ei"

msgid "Hidden"
msgstr "Piilotettu"

msgid "Published"
msgstr "Julkaistu"

msgid "Can not be reserved"
msgstr "Ei varattavissa"

msgid "Bookable"
msgstr "Varattavissa"

msgid "Please check the opening hours."
msgstr "Tarkista aukioloajat."

msgid "Staff account"
msgstr "Henkilökunnan tili"

msgid "Allows user to grant permissions to units"
msgstr "Antaa käyttäjän myöntää käyttöoikeuksia toimipisteille"

msgid ""
"You can't add, change or delete permissions to unit you are not admin of"
msgstr ""
"Et voi lisätä, poistaa tai muokata käyttöoikeuksia toimipisteelle, jonka "
"ylläpitäjä et ole"

msgid "Log out"
msgstr "Kirjaudu ulos"

msgid "User management"
msgstr "Käyttäjien hallinta"

msgid "Contact us"
msgstr "Ota yhteyttä"

msgid "Instructions"
msgstr "Ohjeet"

msgid "Copy to next"
msgstr "Kopioi seuraavaan"

msgid "New period"
msgstr "Uusi aikajakso"

msgid "Copy time period"
msgstr "Kopioi aikajakso"

msgid "Edit time period"
msgstr "Muokkaa ajanjaksoa"

msgid "Time interval"
msgstr "Aikaväli"

msgid "Remove time period"
msgstr "Poista ajanjakso"

msgid "Tarkista seuraavat virheet"
msgstr "Check the following errors"

msgid "Choose image"
msgstr "Valitse kuva"

msgid "Remove image"
msgstr "Poista kuva"

msgid "Log in"
msgstr "Kirjaudu sisään"

msgid "You are not allowed to use Respa Admin."
msgstr "Sinulla ei ole oikeutta Respa Adminiin."

#, python-format
msgid ""
"\n"
"                Sorry, but \"%(user)s\" is not allowed to use Respa Admin.\n"
"                Please log in with a different account.\n"
"                "
msgstr ""
"\n"
"                Valitettavasti käyttäjällä \"%(user)s\" ei ole oikeutta "
"kirjautua Respa Adminiin.\n"
"                Ole hyvä ja kirjaudu toisella tunnuksella.\n"
"                "

msgid "Login failed"
msgstr "Kirjautuminen epäonnistui"

msgid "Username"
msgstr "Käyttäjätunnus"

msgid "Password"
msgstr "Salasana"

msgid "Log in with Django account"
msgstr "Kirjaudu sisään Django-tunnuksella"

msgid "All resources I manage"
msgstr "Kaikki hallitsemani resurssit"

msgid "Add a new resource"
msgstr "Luo uusi resurssi"

msgid "Search"
msgstr "Hae"

msgid "All units I manage"
msgstr "Kaikki hallitsemani toimipisteet"

msgid "All resources"
msgstr "Kaikki resurssit"

msgid "Filter"
msgstr "Suodata"

msgid "Filter by type"
msgstr "Tyyppi"

msgid "Filter by unit"
msgstr "Toimipaikka"

msgid "Availability"
msgstr "Saatavuus"

msgid "Visibility"
msgstr "Näkyvyys"

msgid "Edit"
msgstr "Muokkaa"

msgid "Unit management"
msgstr "Toimipaikan hallinta"

msgid "Staff"
msgstr "Henkilökunta"

msgid "Admin"
msgstr "Admin"

msgid "Viewer"
msgstr "Katsoja"

msgid "Manager"
msgstr "Hoitaja"

msgid "Can approve reservations"
msgstr "Voi hyväksyä varauksia"

msgid "Edit permissions"
msgstr "Muokkaa käyttöoikeuksia"

msgid "Users by search term"
msgstr "Käyttäjät haulla"

msgid "Clear search"
msgstr "Tyhjennä haku"

msgid "Save"
msgstr "Tallenna"

msgid "Cancel"
msgstr "Peruuta"

msgid "Add permissions"
msgstr "Lisää käyttöoikeuksia"

msgid "Accessibility"
msgstr "Esteettömyys"

msgid "Accessibility data is entered in the Accessibility Application."
msgstr "Tilan esteettömyystiedot täytetään Esteettömyyssovelluksessa."

msgid "Enter accessibility data"
msgstr "Täytä esteettömyystiedot"

msgid "Booking information"
msgstr "Varauksen tiedot"

msgid "*Mandatory fields"
msgstr "*Pakolliset kentät"

msgid "Additional information before calendar."
msgstr "Lisätiedot ennen kalenteria."

msgid "E-mail notifications"
msgstr "Sähköposti-ilmoitukset"

msgid "A notification will be sent when a space is booked."
msgstr "Ilmoitus lähetetään, kun tilaa varataan."

msgid "Extra questions for reservation"
msgstr "Varauksen lisäkysymykset"

msgid "Choose from the list below"
msgstr "Valitse allaolevasta listasta"

msgid "General information"
msgstr "Yleiset tiedot"

msgid "*Mandatory Fields"
msgstr "*Pakolliset kentät"

msgid "Name and description"
msgstr "Nimi ja kuvaus"

msgid "Contact person"
msgstr "Yhteyshenkilö"

msgid "Contact person information is only for internal use."
msgstr "Yhteyshenkilön tiedot ovat vain sisäiseen käyttöön."

msgid "External calendar"
msgstr "Ulkoinen kalenterijärjestelmä"

msgid "Images"
msgstr "Kuva"

msgid "You can only choose one main image."
msgstr "Voit valita vain yhden pääkuvan."

msgid "Add image"
msgstr "Lisää kuva"

msgid "Translations"
msgstr "Käännökset"

msgid "Authentication, terms and price"
msgstr "Tunnistautuminen, ehdot ja hinta"

msgid "Opening hours"
msgstr "Aukioloajat"

msgid "Add new time period"
msgstr "Lisää uusi aikajakso"

msgid "Add general time period"
msgstr "Lisää yleinen kausi"

msgid "Permissions"
msgstr "Käyttöoikeudet"

msgid "Manager/admin of unit"
msgstr "Toimipisteen ylläpitäjä/hoitaja"

msgid "Booking form"
msgstr "Varauslomake"

msgid "Pricing"
msgstr "Hinnoittelu"

msgid "The space is free of charge"
msgstr "Tila on ilmainen"

msgid "Functions"
msgstr "Toiminnot"

msgid "View resource"
msgstr "Tarkastele resurssia"

msgid "User profile"
msgstr "Käyttäjäprofiili"

msgid "All units"
msgstr "Kaikki toimipisteet"

msgid "Editable"
msgstr "Muokattava"

msgid "Can be edited"
msgstr "Muokattavissa"

msgid "Can not be edited"
msgstr "Ei muokattavissa"

msgid "Contact"
msgstr "Yhteystiedot"

msgid "View unit"
msgstr "Tarkastele toimipistettä"

msgid "Search for users"
msgstr "Hae käyttäjiä"

msgid "You can't remove staff status from user with existing permissions"
msgstr ""
"Ei voida poistaa henkilökunnan tili -merkintää käyttäjältä, jolla on "
"käyttöoikeuksia toimipisteelle"

msgid "Failed to save. Please check the form for errors."
msgstr "Tallennus epäonnistui. Tarkista lomakkeen virheet."

msgid "Edit resource"
msgstr "Muokkaa resurssia"

msgid "Create new resource"
msgstr "Luo uusi resurssi"

msgid "Unit saved"
msgstr "Toimipiste tallennettu"

msgid "Edit unit"
msgstr "Muokkaa toimipistettä"

msgid "Create new unit"
msgstr "Luo uusi toimipiste"

msgid "Saving failed. Check error in the form."
msgstr "Tallennus epäonnistui. Tarkista lomakkeen virheet."

msgid "Edit Unit"
msgstr "Muokkaa toimipistettä"

msgid "a descriptive name for this Exchange configuration"
msgstr "kuvaava nimi tälle Exchange-kokoonpanolle"

msgid "EWS URL"
msgstr "EWS URL"

msgid ""
"the URL to the Exchange Web Service (e.g. https://contoso.com/EWS/Exchange."
"asmx)"
msgstr ""
"URL Exchange Web Serviceen (esim. https://contoso.com/EWS/Exchange.asmx)"

msgid "username"
msgstr "käyttäjätunnus"

msgid "the service user to authenticate as, in domain\\username format"
msgstr "palveluun autentikoituva käyttäjä, muotoa domain\\käyttäjänimi"

msgid "password"
msgstr "salasana"

msgid "the user's password (stored as plain-text)"
msgstr "käyttäjän salasana (säilytetään selkokielisenä)"

msgid "enabled"
msgstr "käytössä"

msgid ""
"whether synchronization is enabled at all against this Exchange instance"
msgstr "määrittää onko synkronointi käytössä tässä Exchange instanssissa"

msgid "Exchange configuration"
msgstr "Exchange konfiguraatio"

msgid "Exchange configurations"
msgstr "Exchange konfiguraatiot"

msgid "sync Exchange to Respa"
msgstr "synkronoi Exchange Respaan"

msgid ""
"if disabled, events will not be synced from the Exchange calendar to Respa"
msgstr ""
"mikäli ei käytössä, tapahtumia ei synkronoida Exchange-kalenterista Respaan"

msgid "sync Respa to Exchange"
msgstr "synkronoi Respa Exchangeen"

msgid ""
"if disabled, new events will not be synced from Respa to the Exchange "
"calendar; pre-existing events continue to be updated"
msgstr ""
"mikäli ei käytössä, uusia tapahtumia ei synkronoida Respasta Exchange-"
"kalenteriin; ennestään olleet tapahtumat päivittyvät"

msgid "principal email"
msgstr "pääasiallinen sähköpostiosoite"

msgid "the email address for this resource in Exchange"
msgstr "sähköpostiosoite tähän resurssiin Exchangessa"

msgid "Exchange resource"
msgstr "Exchange resurssi"

msgid "Exchange resources"
msgstr "Exchange resurssit"

msgid "Exchange reservation"
msgstr "Exchange varaus"

msgid "Exchange reservations"
msgstr "Exchange varaukset"

msgid "Favorite resources"
msgstr "Suosikkiresurssit"

msgid "staff status"
msgstr "henkilökuntaa"

msgid ""
"Designates whether the user can log into Django Admin or Respa Admin sites."
msgstr ""
"Määrää pystyykö käyttäjä kirjautumaan Django Admin tai Respa Admin -"
"käyttöliittymiin."

msgid "general administrator status"
msgstr "yleinen ylläpitäjä"

msgid ""
"Designates whether the user is a General Administrator with special "
"permissions to many objects within Respa. This is almost as powerful as "
"superuser."
msgstr ""
"Määrää onko käyttäjä yleinen ylläpitäjä, jolla on erityisoikeuksia moniin "
"Respan kohteisiin. Tämä on lähes yhtä vaikutusvaltainen kuin pääkäyttäjä."



msgid "Image has to be larger than 5x5"
msgstr "Kuva pitää olla isompi kuin 5x5"

msgid "Image has to be less than 1920x1280"
msgstr "Kuva pitää olla pienempi kuin 1920x1280"

msgid "Reservation additional information"
msgstr "Varauksen lisäinfo"

msgid "Reservation cooldown"
msgstr "Varaustauko"

msgid "Age restriction (min)"
msgstr "Alaikäraja"

msgid "Age restriction (max)"
msgstr "Yläikäraja"

msgid "Reservation cancelled official"
msgstr "Varaus peruttu virkailija"

msgid "Reservation modified"
msgstr "Varaus muokattu"

msgid "Reservation modified official"
msgstr "Varaus muokattu virkailija"

msgid "Reservation created with access code official"
msgstr "Varaus pääsykoodin kanssa tehty virkailija"

msgid "Reservation created official"
msgstr "Varaus luotu virkailija"

msgid "E-mail addresses for client correspondence"
msgstr "Sähköpostiosoitteet asiakasvarausten muutoksille"

msgid "Municipalitys"
msgstr "Kunnat"

msgid "Accessibility values"
msgstr "Esteettömyysarvot"

msgid "Accessibility viewpoints"
msgstr "Esteettömyysnäkymät"

msgid "Require assistance"
msgstr "Tarvitsee avustusta"

msgid "Require workstation"
msgstr "Tarvitsee työaseman"

msgid "Users"
msgstr "Käyttäjät"

msgid "Turku Users"
msgstr "Turku käyttäjät"

msgid "AD Group Mappings"
msgstr "AD Ryhmä kartoitukset"

msgid "AD Groups"
msgstr "AD Ryhmät"

msgid "Logged in as user"
msgstr "Kirjauduttiin sisään käyttäjänä"

msgid "Reservation failed. Too many reservations at once."
msgstr "Varaus epäonnistui. Liian monta varausta kerralla."

msgid "Reservation failed. Overlap with existing reservations."
msgstr "Varaus epäonnistui. Jokin ajoista on jo varattu."

msgid "Reservation failed. Make sure reservation period is correct."
msgstr "Varaus epäonnistui. Tarkista varausaika."

msgid "Reservation failed. Begin or end time is missing."
msgstr "Varaus epäonnistui. Alkamis- tai loppumisaika puuttuu."

msgid "Reservation failed. Try again later."
msgstr "Varaus epäonnistui. Yritä uudelleen hetken päästä."


msgid "Send SMS Reminder"
msgstr "Lähetä tekstiviestimuistutus varauksista"

msgid "How many hours before reservation the reminder is sent"
msgstr "Kuinka monta tuntia etukäteen lähetetään muistutus"<|MERGE_RESOLUTION|>--- conflicted
+++ resolved
@@ -724,8 +724,6 @@
 msgid "Can bypass payment for paid reservations"
 msgstr "Voi ohittaa varauksen maksamisen"
 
-<<<<<<< HEAD
-=======
 msgid "Can create a reservation that is a staff event"
 msgstr "Voi luoda henkilökuntavarauksen"
 
@@ -738,7 +736,6 @@
 msgid "Can create reservations for other registered users"
 msgstr "Voi tehdä varauksia muille käyttäjille"
 
->>>>>>> 77aab43a
 msgid "created"
 msgstr "luoja"
 
