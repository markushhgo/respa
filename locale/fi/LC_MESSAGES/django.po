--- conflicted
+++ resolved
@@ -755,19 +755,9 @@
 msgid "Only allowed to be set by resource managers"
 msgstr ""
 
-<<<<<<< HEAD
-#: resources/api/reservation.py:241
-#, fuzzy
-#| msgid "You are not allowed to make reservations in this resource."
-msgid "You are not allowed to make a reservation of this type"
-msgstr "Varauksen teko tähän resurssiin ei ole sallittua."
-
-#: resources/api/reservation.py:245
-=======
 msgid "You are not allowed to make a reservation of this type"
 msgstr "Et voi tehdä tämän tyyppistä varausta"
 
->>>>>>> d0464212
 msgid "Only allowed to be set by staff members"
 msgstr "Ainoastaan virkailijat saavat asettaa"
 
@@ -826,15 +816,9 @@
 msgid "unit manager"
 msgstr "toimipisteen hoitaja"
 
-<<<<<<< HEAD
-#: resources/models/accessibility.py:13 resources/models/accessibility.py:30
-#: resources/models/accessibility.py:56 resources/models/accessibility.py:81
-#: resources/models/base.py:52
-=======
 msgid "unit viewer"
 msgstr "toimipisteen katsoja"
 
->>>>>>> d0464212
 msgid "Time of modification"
 msgstr "Muokkausaika"
 
@@ -1062,23 +1046,15 @@
 msgid "Can view reservation extra fields"
 msgstr "Voi nähdä varauksen lisäkentät"
 
-<<<<<<< HEAD
-#: resources/models/permissions.py:10
+msgid "Can view reservation user"
+msgstr "Voi nähdä varauksen käyttäjän"
+
 msgid "Can access reservation comments"
 msgstr "Pääsy varauksen kommentteihin"
 
-#: resources/models/permissions.py:11
-=======
-msgid "Can view reservation user"
-msgstr "Voi nähdä varauksen käyttäjän"
-
-msgid "Can access reservation comments"
-msgstr "Pääsy varauksen kommentteihin"
-
 msgid "Can create comments for a reservation"
 msgstr "Voi luoda kommentteja varaukseen"
 
->>>>>>> d0464212
 msgid "Can view reservation catering orders"
 msgstr "Voi nähdä varauksen cateringtilaukset"
 
@@ -1094,9 +1070,6 @@
 msgid "Can modify paid reservations"
 msgstr "Voi muokata maksettuja varauksia"
 
-<<<<<<< HEAD
-#: resources/models/reservation.py:104
-=======
 msgid "Can bypass payment for paid reservations"
 msgstr "Voi ohittaa varauksen maksamisen"
 
@@ -1112,7 +1085,6 @@
 msgid "Can create reservations for other registered users"
 msgstr "Voi tehdä varauksia muille käyttäjille"
 
->>>>>>> d0464212
 msgid "created"
 msgstr "luoja"
 
@@ -1124,28 +1096,12 @@
 msgid "waiting for payment"
 msgstr "odottaa maksua"
 
-<<<<<<< HEAD
-#: resources/models/reservation.py:115
-#, fuzzy
-#| msgid "No reservations"
-msgid "Normal reservation"
-msgstr "Ei varauksia"
-
-#: resources/models/reservation.py:116
-#, fuzzy
-#| msgid "Resource type"
-msgid "Resource blocked"
-msgstr "Resurssityyppi"
-
-#: resources/models/reservation.py:121
-=======
 msgid "Normal reservation"
 msgstr "Tavallinen varaus"
 
 msgid "Resource blocked"
 msgstr "Resurssi suljettu"
 
->>>>>>> d0464212
 msgid "Begin time"
 msgstr "Alkuaika"
 
@@ -1389,9 +1345,6 @@
 msgid "purposes"
 msgstr "käyttötarkoitukset"
 
-<<<<<<< HEAD
-#: resources/models/resource.py:127
-=======
 msgid "Payment terms"
 msgstr "Maksuehdot"
 
@@ -1401,7 +1354,6 @@
 msgid "Terms type"
 msgstr "Ehtojen tyyppi"
 
->>>>>>> d0464212
 msgctxt "singular"
 msgid "terms of use"
 msgstr "käyttöehdot"
@@ -1511,14 +1463,6 @@
 msgid "Responsible contact info"
 msgstr "Vastuuhenkilön yhteystiedot"
 
-<<<<<<< HEAD
-#: resources/models/resource.py:212
-msgid "Generic terms"
-msgstr "Yleiset ehdot"
-
-#: resources/models/resource.py:214
-=======
->>>>>>> d0464212
 msgid "Specific terms"
 msgstr "Resurssikohtaiset ehdot"
 
@@ -1729,34 +1673,12 @@
 msgid "Picture caption"
 msgstr "Valokuvan kuvateksti"
 
-<<<<<<< HEAD
-#: resources/models/unit.py:78
-#, fuzzy
-#| msgid "External calendar"
-msgid "External data source"
-msgstr "Ulkoinen kalenterijärjestelmä"
-
-#: resources/models/unit.py:80
-msgid "External data source for opening hours"
-msgstr ""
-
-#: resources/models/unit.py:82
-msgid "Send SMS Reminder"
-msgstr "Lähetä tekstiviestimuistutus varauksista"
-
-#: resources/models/unit.py:84
-msgid "How many hours before reservation the reminder is sent"
-msgstr "Kuinka monta tuntia etukäteen lähetetään muistutus"
-
-#: resources/models/unit.py:90
-=======
 msgid "External data source"
 msgstr "Ulkoinen tietolähde"
 
 msgid "External data source for opening hours"
 msgstr "Ulkoinen tietolähde aukioloajoille"
 
->>>>>>> d0464212
 msgid "unit"
 msgstr "toimipiste"
 
@@ -1901,17 +1823,11 @@
 msgid "Allows user to grant permissions to units"
 msgstr "Antaa käyttäjän myöntää käyttöoikeuksia toimipisteille"
 
-<<<<<<< HEAD
-#: respa_admin/forms.py:462
-msgid "You can't add permissions to unit you are not admin of"
-msgstr "Et voi antaa käyttöoikeuksia toimipisteelle, jonka ylläpitäjä et ole"
-=======
 msgid ""
 "You can't add, change or delete permissions to unit you are not admin of"
 msgstr ""
 "Et voi lisätä, poistaa tai muokata käyttöoikeuksia toimipisteelle, jonka "
 "ylläpitäjä et ole"
->>>>>>> d0464212
 
 #: respa_admin/templates/respa_admin/_nav.html:49
 msgid "Log out"
@@ -1930,24 +1846,12 @@
 msgid "Instructions"
 msgstr "Ohjeet"
 
-<<<<<<< HEAD
-#: respa_admin/templates/respa_admin/common/_notification.html:5
-msgid "Logged in as user"
-msgstr "Kirjauduttiin sisään käyttäjänä"
-
-#: respa_admin/templates/respa_admin/common/_period_day.html:32
-msgid "Copy to next"
-msgstr ""
-
-#: respa_admin/templates/respa_admin/common/_periods_accordion.html:19
-=======
 msgid "Copy to next"
 msgstr "Kopioi seuraavaan"
 
 msgid "New period"
 msgstr "Uusi aikajakso"
 
->>>>>>> d0464212
 msgid "Copy time period"
 msgstr "Kopioi aikajakso"
 
@@ -2003,14 +1907,6 @@
 msgid "Login failed"
 msgstr "Kirjautuminen epäonnistui"
 
-<<<<<<< HEAD
-#: respa_admin/templates/respa_admin/login.html:39
-msgid "Log in with Turku account"
-msgstr "Kirjaudu Turku-tunnuksella"
-
-#: respa_admin/templates/respa_admin/login.html:49
-=======
->>>>>>> d0464212
 msgid "Username"
 msgstr "Käyttäjätunnus"
 
@@ -2018,13 +1914,9 @@
 msgid "Password"
 msgstr "Salasana"
 
-<<<<<<< HEAD
-#: respa_admin/templates/respa_admin/page_resources.html:10
-=======
 msgid "Log in with Django account"
 msgstr "Kirjaudu sisään Django-tunnuksella"
 
->>>>>>> d0464212
 msgid "All resources I manage"
 msgstr "Kaikki hallitsemani resurssit"
 
@@ -2037,17 +1929,9 @@
 msgid "Search"
 msgstr "Hae"
 
-<<<<<<< HEAD
-#: respa_admin/templates/respa_admin/page_units.html:10
 msgid "All units I manage"
 msgstr "Kaikki hallitsemani toimipisteet"
 
-#: respa_admin/templates/respa_admin/resources/_resource_list.html:8
-=======
-msgid "All units I manage"
-msgstr "Kaikki hallitsemani toimipisteet"
-
->>>>>>> d0464212
 msgid "All resources"
 msgstr "Kaikki resurssit"
 
@@ -2090,36 +1974,18 @@
 msgid "Admin"
 msgstr "Admin"
 
-<<<<<<< HEAD
-#: respa_admin/templates/respa_admin/resources/_unit_user_list.html:61
+msgid "Viewer"
+msgstr "Katsoja"
+
 msgid "Manager"
 msgstr "Hoitaja"
 
-#: respa_admin/templates/respa_admin/resources/_unit_user_list.html:65
-#: respa_admin/templates/respa_admin/resources/form/_permissions.html:13
 msgid "Can approve reservations"
 msgstr "Voi hyväksyä varauksia"
 
-#: respa_admin/templates/respa_admin/resources/_unit_user_list.html:83
-#: respa_admin/templates/respa_admin/resources/_user_list.html:48
 msgid "Edit permissions"
 msgstr "Muokkaa käyttöoikeuksia"
 
-#: respa_admin/templates/respa_admin/resources/_user_list.html:9
-=======
-msgid "Viewer"
-msgstr "Katsoja"
-
-msgid "Manager"
-msgstr "Hoitaja"
-
-msgid "Can approve reservations"
-msgstr "Voi hyväksyä varauksia"
-
-msgid "Edit permissions"
-msgstr "Muokkaa käyttöoikeuksia"
-
->>>>>>> d0464212
 msgid "Users by search term"
 msgstr "Käyttäjät haulla"
 
@@ -2127,19 +1993,9 @@
 msgid "Clear search"
 msgstr "Tyhjennä haku"
 
-<<<<<<< HEAD
-#: respa_admin/templates/respa_admin/resources/edit_user.html:12
-#: respa_admin/templates/respa_admin/resources/form/_toolbar.html:14
-#: respa_admin/templates/respa_admin/units/form/_toolbar.html:6
 msgid "Save"
 msgstr "Tallenna"
 
-#: respa_admin/templates/respa_admin/resources/edit_user.html:15
-=======
-msgid "Save"
-msgstr "Tallenna"
-
->>>>>>> d0464212
 msgid "Cancel"
 msgstr "Peruuta"
 
@@ -2267,13 +2123,9 @@
 msgid "Manager/admin of unit"
 msgstr "Toimipisteen ylläpitäjä/hoitaja"
 
-<<<<<<< HEAD
-#: respa_admin/templates/respa_admin/resources/form/_terms.html:22
-=======
 msgid "Booking form"
 msgstr "Varauslomake"
 
->>>>>>> d0464212
 msgid "Pricing"
 msgstr "Hinnoittelu"
 
@@ -2286,10 +2138,6 @@
 msgid "Functions"
 msgstr "Toiminnot"
 
-<<<<<<< HEAD
-#: respa_admin/templates/respa_admin/resources/form/_toolbar.html:18
-=======
->>>>>>> d0464212
 msgid "View resource"
 msgstr "Tarkastele resurssia"
 
@@ -2297,42 +2145,9 @@
 msgid "User profile"
 msgstr "Käyttäjäprofiili"
 
-<<<<<<< HEAD
-#: respa_admin/templates/respa_admin/units/_unit_list.html:8
 msgid "All units"
 msgstr "Kaikki toimipisteet"
 
-#: respa_admin/templates/respa_admin/units/_unit_list.html:19
-msgid "Editable"
-msgstr "Muokattavissa"
-
-#: respa_admin/templates/respa_admin/units/_unit_list.html:37
-msgid "Can be edited"
-msgstr "Voi muokata"
-
-#: respa_admin/templates/respa_admin/units/_unit_list.html:39
-#, fuzzy
-#| msgid "Can be edited"
-msgid "Can not be edited"
-msgstr "Voi muokata"
-
-#: respa_admin/templates/respa_admin/units/form/_general_info.html:29
-#, fuzzy
-#| msgid "Contact us"
-msgid "Contact"
-msgstr "Ota yhteyttä"
-
-#: respa_admin/templates/respa_admin/units/form/_toolbar.html:10
-#, fuzzy
-#| msgid "unit"
-msgid "View unit"
-msgstr "toimipiste"
-
-#: respa_admin/templates/respa_admin/user_management.html:15
-=======
-msgid "All units"
-msgstr "Kaikki toimipisteet"
-
 msgid "Editable"
 msgstr "Muokattava"
 
@@ -2348,7 +2163,6 @@
 msgid "View unit"
 msgstr "Tarkastele toimipistettä"
 
->>>>>>> d0464212
 msgid "Search for users"
 msgstr "Hae käyttäjiä"
 
@@ -2370,37 +2184,6 @@
 msgid "Create new resource"
 msgstr "Luo uusi resurssi"
 
-<<<<<<< HEAD
-#: respa_admin/views/units.py:79
-#, fuzzy
-#| msgid "Units"
-msgid "Unit saved"
-msgstr "Toimipisteet"
-
-#: respa_admin/views/units.py:87
-#, fuzzy
-#| msgid "unit"
-msgid "Edit unit"
-msgstr "toimipiste"
-
-#: respa_admin/views/units.py:89
-#, fuzzy
-#| msgid "Create new resource"
-msgid "Create new unit"
-msgstr "Luo uusi resurssi"
-
-#: respa_admin/views/units.py:140
-msgid "Saving failed. Check error in the form."
-msgstr ""
-
-#: respa_admin/views/units.py:148
-#, fuzzy
-#| msgid "Unit"
-msgid "Edit Unit"
-msgstr "Toimipiste"
-
-#: respa_exchange/models.py:26
-=======
 msgid "Unit saved"
 msgstr "Toimipiste tallennettu"
 
@@ -2416,7 +2199,6 @@
 msgid "Edit Unit"
 msgstr "Muokkaa toimipistettä"
 
->>>>>>> d0464212
 msgid "a descriptive name for this Exchange configuration"
 msgstr "kuvaava nimi tälle Exchange-kokoonpanolle"
 
@@ -2639,37 +2421,8 @@
 msgid "Password changed successfully."
 msgstr ""
 
-<<<<<<< HEAD
-#: users/admin.py:165
-#, python-format
-msgid "Change password: %s"
-msgstr ""
-
-#: users/models.py:11
-#, fuzzy
-#| msgid "Host name"
-msgid "First name"
-msgstr "Isäntä"
-
-#: users/models.py:12
-#, fuzzy
-#| msgid "Host name"
-msgid "Last name"
-msgstr "Isäntä"
-
-#: users/models.py:14
-#, fuzzy
-#| msgid "Start date"
-msgid "Birthdate"
-msgstr "Alkupäivä"
-
-#: users/models.py:22
-msgid "Favorite resources"
-msgstr "Suosikkiresurssit"
-=======
 msgid "Logged in as user"
 msgstr "Kirjauduttiin sisään käyttäjänä"
->>>>>>> d0464212
 
 #: users/models.py:28
 msgid "staff status"
