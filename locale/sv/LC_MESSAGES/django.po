--- conflicted
+++ resolved
@@ -1688,9 +1688,6 @@
 msgstr "Skicka SMS-påminnelse"
 
 msgid "How many hours before reservation the reminder is sent"
-<<<<<<< HEAD
-msgstr "Hur många timmar före reserveringen ska SMS-påminnelsen skickas"
-=======
 msgstr "Hur många timmar före reserveringen ska SMS-påminnelsen skickas"
 
 msgid "Home municipality"
@@ -1724,5 +1721,4 @@
 msgstr "Det här värdet kan inte vara mer än noll, om resursens autentisering är: "
 
 msgid "This cannot be enabled if resource authentication is: "
-msgstr "Det här går inte att aktivera om resursens autentisering är: "
->>>>>>> 2d1d892c
+msgstr "Det här går inte att aktivera om resursens autentisering är: "