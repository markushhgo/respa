# SOME DESCRIPTIVE TITLE.
# Copyright (C) YEAR THE PACKAGE'S COPYRIGHT HOLDER
# This file is distributed under the same license as the PACKAGE package.
# FIRST AUTHOR <EMAIL@ADDRESS>, YEAR.
#
#, fuzzy
msgid ""
msgstr ""
"Project-Id-Version: PACKAGE VERSION\n"
"Report-Msgid-Bugs-To: \n"
"POT-Creation-Date: 2020-02-06 14:00+0200\n"
"PO-Revision-Date: YEAR-MO-DA HO:MI+ZONE\n"
"Last-Translator: FULL NAME <EMAIL@ADDRESS>\n"
"Language-Team: LANGUAGE <LL@li.org>\n"
"Language: \n"
"MIME-Version: 1.0\n"
"Content-Type: text/plain; charset=UTF-8\n"
"Content-Transfer-Encoding: 8bit\n"
"Plural-Forms: nplurals=2; plural=(n != 1);\n"

#: caterings/api.py:154
msgid "No permission to modify this reservation's catering orders."
msgstr "Ingen tillåtelse att ändra reservationens cateringorder."

#: caterings/api.py:160
msgid "The order contains products from several providers."
msgstr "Ordern innehåller produkter från flera leverantörer."

#: caterings/models.py:20 respa_exchange/models.py:173
msgid "time of creation"
msgstr "Datum skapad"

#: caterings/models.py:21 respa_exchange/models.py:178
msgid "time of modification"
msgstr "Datum modifierad"

#: caterings/models.py:28 caterings/models.py:59
#: resources/models/accessibility.py:9 resources/models/availability.py:118
#: resources/models/equipment.py:12 resources/models/equipment.py:24
#: resources/models/equipment.py:39 resources/models/reservation.py:655
#: resources/models/resource.py:94 resources/models/resource.py:109
#: resources/models/resource.py:123 resources/models/resource.py:181
#: resources/models/resource.py:797 resources/models/unit.py:48
#: respa_admin/templates/respa_admin/common/_periods_accordion.html:35
#: respa_admin/templates/respa_admin/resources/_resource_list.html:68
#: respa_admin/templates/respa_admin/units/_unit_list.html:16
msgid "Name"
msgstr "Namn"

#: caterings/models.py:29
msgid "Price list URL"
msgstr "Prislista URL"

#: caterings/models.py:30 respa_admin/templates/respa_admin/_nav.html:80
msgid "Units"
msgstr "Enheter"

#: caterings/models.py:31
msgid "Notification email"
msgstr "Meddelande e-post"

#: caterings/models.py:34 caterings/models.py:45 caterings/models.py:89
msgid "Catering provider"
msgstr "Catering leverantör"

#: caterings/models.py:35
msgid "Catering providers"
msgstr "Catering leverantörer"

#: caterings/models.py:43 caterings/models.py:50
msgid "Catering product category"
msgstr "Catering produkt kategorin"

#: caterings/models.py:51
msgid "Catering product categories"
msgstr "Catering produkt kategorier"

#: caterings/models.py:61
msgctxt "catering"
msgid "Category"
msgstr "Kategori"

#: caterings/models.py:64 resources/models/availability.py:119
#: resources/models/resource.py:182 resources/models/unit.py:49
msgid "Description"
msgstr "Beskrivning"

#: caterings/models.py:67
msgid "Catering product"
msgstr "Catering produkt"

#: caterings/models.py:68
msgid "Catering products"
msgstr "Catering produkter"

#: caterings/models.py:92 resources/models/reservation.py:672
#: respa_outlook/models.py:145
msgid "Reservation"
msgstr "Reservation"

#: caterings/models.py:94 reports/api/reservation_details.py:70
msgid "Invoicing data"
msgstr "Faktureringsdata"

#: caterings/models.py:95 reports/api/reservation_details.py:66
msgid "Message"
msgstr "Meddelande"

#: caterings/models.py:96
msgid "Serving time"
msgstr "Serverings tid"

#: caterings/models.py:101
msgid "Catering order"
msgstr "Catering beställning"

#: caterings/models.py:102
msgid "Catering orders"
msgstr "Catering beställningar"

#: caterings/models.py:168
msgid "Product"
msgstr "Produkt"

#: caterings/models.py:171
msgid "Quantity"
msgstr "Kvantitet"

#: caterings/models.py:173 resources/models/accessibility.py:11
msgid "Order"
msgstr "Beställning"

#: caterings/models.py:177
msgid "Catering order line"
msgstr "Catering beställning linje"

#: caterings/models.py:178
msgid "Catering order lines"
msgstr "Catering beställning linjer"

#: comments/api.py:39
msgid "Illegal type."
msgstr "Ogiltig typ."

#: comments/api.py:53
msgid "You cannot comment this object."
msgstr "Du kan inte kommentera detta objekt."

#: comments/models.py:62 resources/models/accessibility.py:12
#: resources/models/accessibility.py:29 resources/models/accessibility.py:55
#: resources/models/accessibility.py:80 resources/models/base.py:48
msgid "Time of creation"
msgstr "Skapad"

#: comments/models.py:63 resources/models/base.py:49
msgid "Created by"
msgstr "Skapad av"

#: comments/models.py:66 resources/models/resource.py:124
msgid "Text"
msgstr "Text"

#: comments/models.py:79
msgid "Comment"
msgstr "Kommentar"

#: comments/models.py:80 resources/models/reservation.py:125
msgid "Comments"
msgstr "Kommentarer"

<<<<<<< HEAD
#: kulkunen/models.py:36 kulkunen/models.py:89
msgid "installed"
msgstr ""

#: kulkunen/models.py:37 kulkunen/models.py:92
msgid "removed"
msgstr ""

#: kulkunen/models.py:46
=======
msgid "installed"
msgstr ""

msgid "removed"
msgstr ""

>>>>>>> d0464212
#, fuzzy
#| msgctxt "singular"
#| msgid "terms of use"
msgid "State of the user"
msgstr "villkor"

<<<<<<< HEAD
#: kulkunen/models.py:54 kulkunen/models.py:121 kulkunen/models.py:250
=======
>>>>>>> d0464212
#, fuzzy
#| msgid "Identifier"
msgid "identifier"
msgstr "Identifierare"

<<<<<<< HEAD
#: kulkunen/models.py:55
msgid "Identifier of user in the access control system (if any)"
msgstr ""

#: kulkunen/models.py:67
=======
msgid "Identifier of user in the access control system (if any)"
msgstr ""

>>>>>>> d0464212
#, fuzzy
#| msgid "unit identifier"
msgid "[No identifier]"
msgstr "identifierare av enhet"

<<<<<<< HEAD
#: kulkunen/models.py:69
=======
>>>>>>> d0464212
#, python-brace-format
msgid "{uuid}: {name}"
msgstr ""

<<<<<<< HEAD
#: kulkunen/models.py:71
=======
>>>>>>> d0464212
#, python-brace-format
msgid "{uuid}"
msgstr ""

<<<<<<< HEAD
#: kulkunen/models.py:88 resources/models/reservation.py:108
msgid "requested"
msgstr "begärd"

#: kulkunen/models.py:90 payments/models.py:202
#: resources/models/reservation.py:105
msgid "cancelled"
msgstr "avbruten"

#: kulkunen/models.py:91
=======
msgid "requested"
msgstr "begärd"

msgid "cancelled"
msgstr "avbruten"

>>>>>>> d0464212
#, fuzzy
#| msgid "Remove image"
msgid "removing"
msgstr "Radera bild"

<<<<<<< HEAD
#: kulkunen/models.py:115
=======
>>>>>>> d0464212
#, fuzzy
#| msgid "Access code"
msgid "access code"
msgstr "Behörighetskod"

<<<<<<< HEAD
#: kulkunen/models.py:118
msgid "State of the grant"
msgstr ""

#: kulkunen/models.py:122
msgid "Identifier of grant in the access control system (if any)"
msgstr ""

#: kulkunen/models.py:125
msgid "How many times the system has tried to install this grant and failed"
msgstr ""

#: kulkunen/models.py:128
msgid "How many times the system has tried to remove this grant (and failed)"
msgstr ""

#: kulkunen/models.py:139
=======
msgid "State of the grant"
msgstr ""

msgid "Identifier of grant in the access control system (if any)"
msgstr ""

msgid "How many times the system has tried to install this grant and failed"
msgstr ""

msgid "How many times the system has tried to remove this grant (and failed)"
msgstr ""

>>>>>>> d0464212
#, fuzzy, python-brace-format
#| msgid "Slot size for reservation time"
msgid "{user} {reservation} ({state})"
msgstr "Spårstorlek för bokningstid"

<<<<<<< HEAD
#: kulkunen/models.py:241
msgid "system"
msgstr ""

#: kulkunen/models.py:247 resources/models/resource.py:256
#: respa_exchange/models.py:87
msgid "resource"
msgstr "resurs"

#: kulkunen/models.py:251
msgid "Identifier of resource in the access control system (if any)"
msgstr ""

#: kulkunen/models.py:254 kulkunen/models.py:336
msgid "Driver-specific configuration"
msgstr ""

#: kulkunen/models.py:255 kulkunen/models.py:337
msgid "Internal driver data"
msgstr ""

#: kulkunen/models.py:332
=======
msgid "system"
msgstr ""

msgid "resource"
msgstr "resurs"

msgid "Identifier of resource in the access control system (if any)"
msgstr ""

msgid "Driver-specific configuration"
msgstr ""

msgid "Internal driver data"
msgstr ""

>>>>>>> d0464212
#, fuzzy
#| msgid "reservation"
msgid "reservation leeway"
msgstr "reservation"

<<<<<<< HEAD
#: kulkunen/models.py:333
#, fuzzy
#| msgid "How many hours before reservation the reminder is sent"
msgid ""
"How many minutes before and after the reservation the access will be allowed"
msgstr "Hur många timmar före reserveringen ska SMS-påminnelsen skickas"

#: notifications/apps.py:7
=======
msgid ""
"How many minutes before and after the reservation the access will be allowed"
msgstr ""

>>>>>>> d0464212
msgid "Notifications"
msgstr "Notifikationer"

#: notifications/models.py:68
msgid "Reservation requested"
msgstr "Bokning begärd"

#: notifications/models.py:69
msgid "Reservation requested official"
msgstr "Officiell begärd bokning"

#: notifications/models.py:70
#, fuzzy
#| msgid "Reservation requested official"
msgid "Reservation requested by official"
msgstr "Officiell begärd bokning"

#: notifications/models.py:72
msgid "Reservation cancelled"
msgstr "Bokning avbruten"

#: notifications/models.py:73
#, fuzzy
#| msgid "Reservation cancelled"
msgid "Reservation cancelled official"
msgstr "Bokning avbruten"

#: notifications/models.py:74
#, fuzzy
#| msgid "Reservation cancelled"
msgid "Reservation cancelled by official"
msgstr "Bokning avbruten"

#: notifications/models.py:76
msgid "Reservation created"
msgstr "Bokning skapad"

#: notifications/models.py:77
#, fuzzy
#| msgid "Reservation requested official"
msgid "Reservation created official"
msgstr "Officiell begärd bokning"

#: notifications/models.py:78
#, fuzzy
#| msgid "Reservation requested official"
msgid "Reservation created by official"
msgstr "Officiell begärd bokning"

#: notifications/models.py:80
#, fuzzy
#| msgid "Reservation denied"
msgid "Reservation modified"
msgstr "Bokning avböjd"

#: notifications/models.py:81
#, fuzzy
#| msgid "Reservation requested official"
msgid "Reservation modified official"
msgstr "Officiell begärd bokning"

#: notifications/models.py:82
#, fuzzy
#| msgid "Reservation requested official"
msgid "Reservation modified by official"
msgstr "Officiell begärd bokning"

#: notifications/models.py:84
msgid "Reservation created with access code"
msgstr "Bokning skapad med behörighetskod"

<<<<<<< HEAD
#: notifications/models.py:85
#, fuzzy
#| msgid "Reservation created with access code"
msgid "Reservation created with access code official"
msgstr "Bokning skapad med behörighetskod"

#: notifications/models.py:86
#, fuzzy
#| msgid "Reservation created with access code"
msgid "Reservation created with access code by official"
msgstr "Bokning skapad med behörighetskod"

#: notifications/models.py:88
msgid "Reservation confirmed"
msgstr "Bokning godkänd"

#: notifications/models.py:89
msgid "Reservation denied"
msgstr "Bokning avböjd"

#: notifications/models.py:90
msgid "Access code was created for a reservation"
msgstr ""

#: notifications/models.py:92
=======
msgid "Access code was created for a reservation"
msgstr ""

>>>>>>> d0464212
msgid "Catering order created"
msgstr "Catering beställning skapad"

#: notifications/models.py:93
msgid "Catering order modified"
msgstr "Catering beställning ändrad"

#: notifications/models.py:94
msgid "Catering order deleted"
msgstr "Catering beställning raderad"

#: notifications/models.py:95
msgid "Reservation comment created"
msgstr "Bokningskommentar skapad"

#: notifications/models.py:96
msgid "Catering order comment created"
msgstr "Catering beställning komment skapad"

#: notifications/models.py:98
#, fuzzy
#| msgid "Reservation created"
msgid "Reservation bulk created"
msgstr "Bokning skapad"

#: notifications/models.py:102 resources/models/reservation.py:137
#: resources/models/resource.py:686
msgid "Type"
msgstr "Typ"

#: notifications/models.py:107
msgid "Short message"
msgstr "Kort meddelande"

#: notifications/models.py:107
msgid "Short notification text for e.g. SMS messages"
msgstr "Kort meddelande för ex. SMS"

#: notifications/models.py:110
msgid "Subject"
msgstr "Ämne"

#: notifications/models.py:110
msgid "Subject for email notifications"
msgstr "Ämne för e-post meddelande"

#: notifications/models.py:112
msgid "Body"
msgstr ""

#: notifications/models.py:112
msgid "Text body for email notifications"
msgstr "Text för e-post notifikationer"

#: notifications/models.py:114
msgid "HTML body"
msgstr "HTML text"

#: notifications/models.py:114
msgid "HTML body for email notifications"
msgstr "HTML text för e-post notifikationer"

#: notifications/models.py:119
msgid "Notification template"
msgstr "Meddelande mall"

#: notifications/models.py:120
msgid "Notification templates"
msgstr "Meddelande mallar"

<<<<<<< HEAD
#: payments/admin.py:35
msgid "All the resources must have manual reservation confirmation disabled."
msgstr ""

#: payments/admin.py:49
msgid "price"
msgstr ""

#: payments/admin.py:52 payments/admin.py:62 payments/models.py:96
#: resources/models/resource.py:257
msgid "resources"
msgstr "resurser"

#: payments/admin.py:67 payments/admin.py:184 payments/models.py:60
=======
msgid "All the resources must have manual reservation confirmation disabled."
msgstr ""

msgid "price"
msgstr ""

msgid "resources"
msgstr "resurser"

>>>>>>> d0464212
#, fuzzy
#| msgid "created"
msgid "created at"
msgstr "skapad"

<<<<<<< HEAD
#: payments/admin.py:72
=======
>>>>>>> d0464212
#, fuzzy
#| msgid "Modified by"
msgid "modified at"
msgstr "Modifierad av"

<<<<<<< HEAD
#: payments/admin.py:87 payments/models.py:90
=======
>>>>>>> d0464212
#, fuzzy
#| msgid "Copy time period"
msgid "price period"
msgstr "Kopiera tidsperiod"

<<<<<<< HEAD
#: payments/admin.py:103
=======
>>>>>>> d0464212
#, fuzzy
#| msgid "resource type"
msgid "product type"
msgstr "typ av resurs"

<<<<<<< HEAD
#: payments/admin.py:108 payments/admin.py:179 payments/models.py:79
msgid "price including VAT"
msgstr ""

#: payments/admin.py:113
=======
msgid "price including VAT"
msgstr ""

>>>>>>> d0464212
#, fuzzy
#| msgid "unit group"
msgid "unit price"
msgstr "enhetgrupp"

<<<<<<< HEAD
#: payments/admin.py:118 payments/models.py:83
msgid "tax percentage"
msgstr ""

#: payments/admin.py:133
msgid "timestamp"
msgstr ""

#: payments/admin.py:174
=======
msgid "tax percentage"
msgstr ""

msgid "timestamp"
msgstr ""

>>>>>>> d0464212
#, fuzzy
#| msgid "username"
msgid "user"
msgstr "användarnamn"

<<<<<<< HEAD
#: payments/api/base.py:51
msgid "Cannot exceed max product quantity"
msgstr ""

#: payments/api/base.py:61
=======
msgid "Cannot exceed max product quantity"
msgstr ""

>>>>>>> d0464212
#, fuzzy
#| msgid "This field cannot have a value with this resource"
msgid "This product isn't available on the resource."
msgstr "Det här fältet kan inte ha ett värde med den här resursen"

<<<<<<< HEAD
#: payments/api/reservation.py:56
msgid "At least one order line required."
msgstr ""

#: payments/api/reservation.py:61
msgid "Order lines cannot contain duplicate products."
msgstr ""

#: payments/api/reservation.py:66
=======
msgid "At least one order line required."
msgstr ""

msgid "Order lines cannot contain duplicate products."
msgstr ""

>>>>>>> d0464212
#, fuzzy
#| msgid "The order contains products from several providers."
msgid "The order must contain at least one product of type \"rent\"."
msgstr "Ordern innehåller produkter från flera leverantörer."

<<<<<<< HEAD
#: payments/models.py:49
=======
>>>>>>> d0464212
#, fuzzy
#| msgid "Parent"
msgid "rent"
msgstr "Förälder"

<<<<<<< HEAD
#: payments/models.py:50
msgid "extra"
msgstr ""

#: payments/models.py:56
=======
msgid "extra"
msgstr ""

>>>>>>> d0464212
#, fuzzy
#| msgid "period"
msgid "per period"
msgstr "period"

<<<<<<< HEAD
#: payments/models.py:57
msgid "fixed"
msgstr ""

#: payments/models.py:64
=======
msgid "fixed"
msgstr ""

>>>>>>> d0464212
#, fuzzy
#| msgid "Catering product"
msgid "internal product ID"
msgstr "Catering produkt"

<<<<<<< HEAD
#: payments/models.py:70
msgid "archived_at"
msgstr ""

#: payments/models.py:73
=======
msgid "archived_at"
msgstr ""

>>>>>>> d0464212
#, fuzzy
#| msgid "Main type"
msgid "type"
msgstr "Huvudtyp"

<<<<<<< HEAD
#: payments/models.py:74
msgid "SKU"
msgstr ""

#: payments/models.py:75 respa_exchange/models.py:23
msgid "name"
msgstr "namn"

#: payments/models.py:76 resources/models/availability.py:197
msgid "description"
msgstr "beskrivning"

#: payments/models.py:87
=======
msgid "SKU"
msgstr ""

msgid "name"
msgstr "namn"

msgid "description"
msgstr "beskrivning"

>>>>>>> d0464212
#, fuzzy
#| msgid "resource type"
msgid "price type"
msgstr "typ av resurs"

<<<<<<< HEAD
#: payments/models.py:93
=======
>>>>>>> d0464212
#, fuzzy
#| msgid "Quantity"
msgid "max quantity"
msgstr "Kvantitet"

<<<<<<< HEAD
#: payments/models.py:101 payments/models.py:284
=======
>>>>>>> d0464212
#, fuzzy
#| msgid "Product"
msgid "product"
msgstr "Produkt"

<<<<<<< HEAD
#: payments/models.py:102
=======
>>>>>>> d0464212
#, fuzzy
#| msgid "Product"
msgid "products"
msgstr "Produkt"

<<<<<<< HEAD
#: payments/models.py:113
msgid "This field requires a non-zero value when price type is \"per period\"."
msgstr ""

#: payments/models.py:198
msgid "waiting"
msgstr ""

#: payments/models.py:199 resources/models/reservation.py:106
msgid "confirmed"
msgstr "godkänd"

#: payments/models.py:200
msgid "rejected"
msgstr ""

#: payments/models.py:201
msgid "expired"
msgstr ""

#: payments/models.py:205
=======
msgid "This field requires a non-zero value when price type is \"per period\"."
msgstr ""

msgid "waiting"
msgstr ""

msgid "confirmed"
msgstr "godkänd"

msgid "rejected"
msgstr ""

msgid "expired"
msgstr ""

>>>>>>> d0464212
#, fuzzy
#| msgid "State"
msgid "state"
msgstr "Tillstånd"

<<<<<<< HEAD
#: payments/models.py:206
=======
>>>>>>> d0464212
#, fuzzy
#| msgid "Phone number"
msgid "order number"
msgstr "Telefonnummer"

<<<<<<< HEAD
#: payments/models.py:208 resources/api/reservation.py:867
#: resources/models/reservation.py:183
msgid "reservation"
msgstr "reservation"

#: payments/models.py:214 payments/models.py:282
=======
msgid "reservation"
msgstr "reservation"

>>>>>>> d0464212
#, fuzzy
#| msgid "Order"
msgid "order"
msgstr "Beställning"

<<<<<<< HEAD
#: payments/models.py:215
=======
>>>>>>> d0464212
#, fuzzy
#| msgid "Order"
msgid "orders"
msgstr "Beställning"

<<<<<<< HEAD
#: payments/models.py:287
=======
>>>>>>> d0464212
#, fuzzy
#| msgid "Quantity"
msgid "quantity"
msgstr "Kvantitet"

<<<<<<< HEAD
#: payments/models.py:290
=======
>>>>>>> d0464212
#, fuzzy
#| msgid "Catering order line"
msgid "order line"
msgstr "Catering beställning linje"

<<<<<<< HEAD
#: payments/models.py:291
=======
>>>>>>> d0464212
#, fuzzy
#| msgid "Catering order lines"
msgid "order lines"
msgstr "Catering beställning linjer"

<<<<<<< HEAD
#: payments/models.py:306 payments/models.py:315
msgid "order log entry"
msgstr ""

#: payments/models.py:310
=======
msgid "order log entry"
msgstr ""

>>>>>>> d0464212
#, fuzzy
#| msgid "Illegal state change"
msgid "state change"
msgstr "Otillåten förändring av tillstånd"

<<<<<<< HEAD
#: payments/models.py:316
msgid "order log entries"
msgstr ""

#: payments/utils.py:48
msgid "hour"
msgstr ""

#: payments/utils.py:50
=======
msgid "order log entries"
msgstr ""

msgid "hour"
msgstr ""

>>>>>>> d0464212
#, python-brace-format
msgid "{hours} hours"
msgstr ""

<<<<<<< HEAD
#: reports/api/daily_reservations.py:59
=======
>>>>>>> d0464212
msgid "No reservations."
msgstr "Ingen bokning"

#: reports/api/daily_reservations.py:79 reports/api/reservation_details.py:49
msgid "No information available"
msgstr "Ingen information tillgänglig"

#: reports/api/daily_reservations.py:90
msgid "No reservations"
msgstr "Ingen bokning"

#: reports/api/daily_reservations.py:119
#, python-brace-format
msgid "Unit \"{pk_value}\" does not exist."
msgstr "Enhet \"{pk_value}\" existerar inte."

#: reports/api/daily_reservations.py:129
msgid "Either unit or a valid resource id is required."
msgstr "Enhet eller resurs är obligatorisk."

#: reports/api/daily_reservations.py:132
msgid "No resources found"
msgstr "Inga resurser hittades"

#: reports/api/daily_reservations.py:166
msgid "day-report"
msgstr "dags rapport"

#: reports/api/reservation_details.py:55
msgctxt "report"
msgid "Catering order"
msgstr "Catering beställning"

#: reports/api/reservation_details.py:62
msgid "pcs."
msgstr "st."

#: reports/api/reservation_details.py:141
msgid "Too many (> 1000) reservations to return"
msgstr "För många reservationer att återvända"

#: reports/api/reservation_details.py:146
msgid "reservation-details"
msgstr "Bokningsdetaljer"

#: resources/admin/__init__.py:90 resources/models/resource.py:801
msgid "Resource group"
msgstr "Resursgrupp"

#: resources/admin/__init__.py:91 resources/models/resource.py:802
msgid "Resource groups"
msgstr "Resursgrupper"

#: resources/admin/__init__.py:161
#: resources/templates/admin/units/import_buttons.html:7
#: resources/templates/admin/units/import_template.html:20
msgid "Import Service Map"
msgstr ""

#: resources/admin/__init__.py:177
#: resources/templates/admin/units/import_buttons.html:10
#: resources/templates/admin/units/import_template.html:22
msgid "Import Kirkanta"
msgstr ""

#: resources/admin/__init__.py:261
msgid "Required fields must be a subset of supported fields"
msgstr "Obligatoriska fält måste vara en delmängd av stödda fält"

#: resources/admin/__init__.py:310
#: resources/templates/admin/municipalities/import_buttons.html:7
#: resources/templates/admin/municipalities/import_template.html:20
msgid "Import municipalities"
msgstr "Importera kommuner"

#: resources/admin/__init__.py:326
#: resources/templates/admin/municipalities/import_buttons.html:10
#: resources/templates/admin/municipalities/import_template.html:22
msgid "Import divisions"
msgstr "Importera zoner"

#: resources/admin/period_inline.py:38
msgid "HH:mm"
msgstr "HH:mm"

#: resources/api/reservation.py:185
msgid "Illegal state change"
msgstr "Otillåten förändring av tillstånd"

#: resources/api/reservation.py:200
msgid "You are not allowed to make reservations in this resource."
msgstr "Du får inte göra reservationer i denna resurs."

#: resources/api/reservation.py:203
msgid "You cannot make a reservation in the past"
msgstr "Det går inte att göra reservationer i det förgångna."

#: resources/api/reservation.py:206
#, fuzzy, python-format
#| msgid "You are not allowed to make reservations in this resource."
msgid "You have to be over %s years old to reserve this resource"
msgstr "Du får inte göra reservationer i denna resurs."

#: resources/api/reservation.py:209
#, fuzzy, python-format
#| msgid "You are not allowed to make reservations in this resource."
msgid "You have to be under %s years old to reserve this resource"
msgstr "Du får inte göra reservationer i denna resurs."

#: resources/api/reservation.py:221
#, python-format
msgid "The resource is reservable only before %(datetime)s"
msgstr ""

#: resources/api/reservation.py:225
#, python-format
msgid "The resource is reservable only after %(datetime)s"
msgstr ""

<<<<<<< HEAD
#: resources/api/reservation.py:237
#, fuzzy
#| msgid "Only allowed to be set by staff members"
msgid "Only allowed to be set by resource managers"
msgstr "Endast tillåtet att fastställas av personal. "

#: resources/api/reservation.py:241
#, fuzzy
#| msgid "You are not allowed to make reservations in this resource."
msgid "You are not allowed to make a reservation of this type"
msgstr "Du får inte göra reservationer i denna resurs."

#: resources/api/reservation.py:245
=======
msgid "Only allowed to be set by resource managers"
msgstr "Tillåts endast ställas in av resurshanterare"

msgid "You are not allowed to make a reservation of this type"
msgstr "Du får inte boka den här typen"

>>>>>>> d0464212
msgid "Only allowed to be set by staff members"
msgstr "Endast tillåtet att fastställas av personal. "

#: resources/api/reservation.py:254
msgid "This field cannot have a value with this resource"
msgstr "Det här fältet kan inte ha ett värde med den här resursen"

#: resources/api/reservation.py:257
msgid "This field cannot be changed"
msgstr "Detta fält kan inte modifieras"

#: resources/api/reservation.py:313
#, python-brace-format
msgid "Invalid pk \"{pk_value}\" - object does not exist."
msgstr "Felaktig pk \"{pk_value}\" - objektet existerar inte."

#: resources/api/reservation.py:392 resources/api/reservation.py:406
#, python-format
msgid "Invalid value in filter %(filter)s"
msgstr "Felaktigt värde i filter %(filter)s"

#: resources/api/reservation.py:633 resources/api/reservation.py:682
#: resources/api/reservation.py:714
msgid "Reservation failed. Too many reservations at once."
msgstr "Bokningen misslyckades. För många bokningar."

#: resources/api/reservation.py:649
msgid "Reservation failed. Begin or end time is missing."
msgstr "Bokningen misslyckades. Någon av tiderna fattas."

#: resources/api/reservation.py:676 resources/api/reservation.py:708
msgid "Reservation failed. Make sure reservation period is correct."
msgstr "Bokningen misslyckades. Kolla reserveringstiderna."

#: resources/api/reservation.py:688 resources/api/reservation.py:720
msgid "Reservation failed. Overlap with existing reservations."
msgstr "Bokningen misslyckades. Någon av tiderna är redan bokad."

#: resources/api/reservation.py:861 resources/models/reservation.py:184
msgid "reservations"
msgstr "reservationer"

<<<<<<< HEAD
#: resources/apps.py:7
=======
>>>>>>> d0464212
msgid "Resource app"
msgstr "Resurs app"

#: resources/enums.py:9
msgid "unit group administrator"
msgstr "Enhetsgrupp administratör"

#: resources/enums.py:17
msgid "unit administrator"
msgstr "Enhets administratör"

#: resources/enums.py:18
msgid "unit manager"
msgstr "Enhets chef"

<<<<<<< HEAD
#: resources/models/accessibility.py:13 resources/models/accessibility.py:30
#: resources/models/accessibility.py:56 resources/models/accessibility.py:81
#: resources/models/base.py:52
msgid "Time of modification"
msgstr "Modifieringstidpukt"

#: resources/models/accessibility.py:16
=======
msgid "unit viewer"
msgstr "Enhets visare"

msgid "Time of modification"
msgstr "Modifieringstidpukt"

>>>>>>> d0464212
#, fuzzy
#| msgid "Accessibility"
msgid "accessibility viewpoint"
msgstr "Tillgänglighet"

<<<<<<< HEAD
#: resources/models/accessibility.py:17
=======
>>>>>>> d0464212
#, fuzzy
#| msgid "Accessibility"
msgid "accessibility viewpoints"
msgstr "Tillgänglighet"

<<<<<<< HEAD
#: resources/models/accessibility.py:27 resources/models/accessibility.py:52
#: resources/models/accessibility.py:77
=======
>>>>>>> d0464212
#, fuzzy
#| msgid "Accessibility"
msgid "Accessibility summary value"
msgstr "Tillgänglighet"

<<<<<<< HEAD
#: resources/models/accessibility.py:28
=======
>>>>>>> d0464212
#, fuzzy
#| msgid "Catering product"
msgid "Ordering priority"
msgstr "Catering produkt"

<<<<<<< HEAD
#: resources/models/accessibility.py:34
=======
>>>>>>> d0464212
#, fuzzy
#| msgid "Accessibility"
msgid "accessibility value"
msgstr "Tillgänglighet"

<<<<<<< HEAD
#: resources/models/accessibility.py:35
=======
>>>>>>> d0464212
#, fuzzy
#| msgid "Accessibility"
msgid "accessibility values"
msgstr "Tillgänglighet"

<<<<<<< HEAD
#: resources/models/accessibility.py:49 resources/models/accessibility.py:74
=======
>>>>>>> d0464212
#, fuzzy
#| msgid "Accessibility"
msgid "Resource Accessibility"
msgstr "Tillgänglighet"

<<<<<<< HEAD
#: resources/models/accessibility.py:51 resources/models/accessibility.py:76
#: resources/models/availability.py:110 resources/models/reservation.py:119
#: resources/models/resource.py:684 respa_outlook/models.py:18
msgid "Resource"
msgstr "Resurs"

#: resources/models/accessibility.py:54 resources/models/accessibility.py:79
=======
msgid "Resource"
msgstr "Resurs"

>>>>>>> d0464212
#, fuzzy
#| msgid "Resource group"
msgid "Resource ordering priority"
msgstr "Resursgrupp"

<<<<<<< HEAD
#: resources/models/accessibility.py:61
=======
>>>>>>> d0464212
#, fuzzy
#| msgid "Enter accessibility data"
msgid "resource accessibility summary"
msgstr "Ange tillgänglighetsdata"

<<<<<<< HEAD
#: resources/models/accessibility.py:62
=======
>>>>>>> d0464212
#, fuzzy
#| msgid "Enter accessibility data"
msgid "resource accessibility summaries"
msgstr "Ange tillgänglighetsdata"

<<<<<<< HEAD
#: resources/models/accessibility.py:86
=======
>>>>>>> d0464212
#, fuzzy
#| msgid "Enter accessibility data"
msgid "unit accessibility summary"
msgstr "Ange tillgänglighetsdata"

<<<<<<< HEAD
#: resources/models/accessibility.py:87
=======
>>>>>>> d0464212
#, fuzzy
#| msgid "Enter accessibility data"
msgid "unit accessibility summaries"
msgstr "Ange tillgänglighetsdata"

<<<<<<< HEAD
#: resources/models/availability.py:14
=======
>>>>>>> d0464212
msgid "open"
msgstr "öppen"

#: resources/models/availability.py:15
msgid "closed"
msgstr "stängd"

#: resources/models/availability.py:16
msgid "-"
msgstr "-"

<<<<<<< HEAD
#: resources/models/availability.py:112 resources/models/resource.py:176
#: resources/models/unit.py:192
#: respa_admin/templates/respa_admin/resources/form/_permissions.html:11
=======
>>>>>>> d0464212
msgid "Unit"
msgstr "Enhet"

#: resources/models/availability.py:115
msgid "Start date"
msgstr "Start datum"

#: resources/models/availability.py:116
msgid "End date"
msgstr "Slutdatum"

#: resources/models/availability.py:121 resources/models/availability.py:196
#: respa_admin/templates/respa_admin/forms/widgets/_checkbox.html:14
msgid "Closed"
msgstr "Stängd"

#: resources/models/availability.py:124
msgid "period"
msgstr "period"

#: resources/models/availability.py:125
msgid "periods"
msgstr "perioder"

#: resources/models/availability.py:133
msgid "You must set 'resource' or 'unit'"
msgstr "Du måste ange en resurs eller en enhet"

#: resources/models/availability.py:136
msgid "You must set either 'resource' or 'unit', but not both"
msgstr "Du måste ange antingen en resurs eller en enhet, men inte båda"

#: resources/models/availability.py:150
msgid "You must set 'start' and 'end' fields."
msgstr "Start och slut fälten måste innehålla ett värde"

#: resources/models/availability.py:179
msgid "Monday"
msgstr "måndag"

#: resources/models/availability.py:180
msgid "Tuesday"
msgstr "tisdag"

#: resources/models/availability.py:181
msgid "Wednesday"
msgstr "onsdag"

#: resources/models/availability.py:182
msgid "Thursday"
msgstr "torsdag"

#: resources/models/availability.py:183
msgid "Friday"
msgstr "fredag"

#: resources/models/availability.py:184
msgid "Saturday"
msgstr "lördag"

#: resources/models/availability.py:185
msgid "Sunday"
msgstr "söndag"

#: resources/models/availability.py:188
msgid "Period"
msgstr "period"

#: resources/models/availability.py:190
msgid "Weekday"
msgstr "veckodag"

#: resources/models/availability.py:191
msgid "Time when opens"
msgstr "Öppnar"

#: resources/models/availability.py:192
msgid "Time when closes"
msgstr "Stänger"

#: resources/models/availability.py:193
msgid "Range between opens and closes"
msgstr "Tid mellan öppnar och stänger"

<<<<<<< HEAD
#: resources/models/availability.py:200
=======
>>>>>>> d0464212
msgid "day"
msgstr "dag"

#: resources/models/availability.py:201
msgid "days"
msgstr "dagar"

<<<<<<< HEAD
#: resources/models/base.py:53
=======
>>>>>>> d0464212
msgid "Modified by"
msgstr "Modifierad av"

#: resources/models/equipment.py:15
msgid "equipment category"
msgstr "utrsutningskatergori"

#: resources/models/equipment.py:16
msgid "equipment categories"
msgstr "utrsutningskatergorier"

#: resources/models/equipment.py:25
msgid "Category"
msgstr "Katergori"

#: resources/models/equipment.py:29
msgctxt "singular"
msgid "equipment"
msgstr "utrustning"

#: resources/models/equipment.py:30
msgctxt "plural"
msgid "equipment"
msgstr "utrustning"

#: resources/models/equipment.py:44
msgid "equipment alias"
msgstr "utrustning alias"

#: resources/models/equipment.py:45
msgid "equipment aliases"
msgstr "utrustning alias"

#: resources/models/permissions.py:4
msgid "Can approve reservation"
msgstr "Kan godkänna reservation"

#: resources/models/permissions.py:5
msgid "Can make reservations"
msgstr "Kan göra reservationer"

#: resources/models/permissions.py:6
msgid "Can modify reservations"
msgstr "Kan modifiera reservationer"

#: resources/models/permissions.py:7
msgid "Can make reservations outside opening hours"
msgstr "Kan göra reservationer utanför öppettider"

#: resources/models/permissions.py:8
msgid "Can view reservation access code"
msgstr "Kan se reservationers behörighetskod"

#: resources/models/permissions.py:9
msgid "Can view reservation extra fields"
msgstr "Kan se reservationers extra fält"

<<<<<<< HEAD
#: resources/models/permissions.py:10
msgid "Can access reservation comments"
msgstr "Kan ser kommentarer i reservationer"

#: resources/models/permissions.py:11
=======
msgid "Can view reservation user"
msgstr "Kan se reservationers användare"

msgid "Can access reservation comments"
msgstr "Kan ser kommentarer i reservationer"

msgid "Can create comments for a reservation"
msgstr "Kan skapa kommentarer för en reservation"

>>>>>>> d0464212
msgid "Can view reservation catering orders"
msgstr "Kan visa reservationer catering beställningar"

#: resources/models/permissions.py:12
msgid "Can modify reservation catering orders"
msgstr "Kan redigera reservation catering beställningar"

<<<<<<< HEAD
#: resources/models/permissions.py:13
=======
>>>>>>> d0464212
#, fuzzy
#| msgid "Can view reservation catering orders"
msgid "Can view reservation product orders"
msgstr "Kan visa reservationer catering beställningar"

<<<<<<< HEAD
#: resources/models/permissions.py:14
=======
>>>>>>> d0464212
#, fuzzy
#| msgid "Can modify reservations"
msgid "Can modify paid reservations"
msgstr "Kan modifiera reservationer"

<<<<<<< HEAD
#: resources/models/reservation.py:104
=======
msgid "Can bypass payment for paid reservations"
msgstr "Kan åsidosätta betalningen av bokningen"

msgid "Can create a reservation that is a staff event"
msgstr "Kan skapa en reservation som är en personalhändelse"

msgid "Can create reservations of a non-normal type"
msgstr "Kan skapa reservationer av en icke-normal typ"

msgid "Can bypass manual confirmation requirement for resources"
msgstr "Kan kringgå manuellt bekräftelsekrav för resurser"

msgid "Can create reservations for other registered users"
msgstr "Kan skapa reservationer för andra registrerade användare"

>>>>>>> d0464212
msgid "created"
msgstr "skapad"

#: resources/models/reservation.py:107
msgid "denied"
msgstr "nekad"

<<<<<<< HEAD
#: resources/models/reservation.py:109
msgid "waiting for payment"
msgstr ""

#: resources/models/reservation.py:115
#, fuzzy
#| msgid "No reservations"
msgid "Normal reservation"
msgstr "Ingen bokning"
=======
msgid "waiting for payment"
msgstr ""

msgid "Normal reservation"
msgstr "Normal reservation"

msgid "Resource blocked"
msgstr "Resurs blockerad"
>>>>>>> d0464212

#: resources/models/reservation.py:116
#, fuzzy
#| msgid "Resource type"
msgid "Resource blocked"
msgstr "Resurs typ"

#: resources/models/reservation.py:121
msgid "Begin time"
msgstr "Påbörja"

#: resources/models/reservation.py:122
msgid "End time"
msgstr "Avsluta"

#: resources/models/reservation.py:123
msgid "Length of reservation"
msgstr "Reservationens längd"

#: resources/models/reservation.py:126 resources/models/reservation.py:677
msgid "User"
msgstr "Användare"

#: resources/models/reservation.py:131
msgid "State"
msgstr "Tillstånd"

#: resources/models/reservation.py:132
msgid "Approver"
msgstr "Godkännare"

#: resources/models/reservation.py:135
msgid "Is staff event"
msgstr "Verkets eget evenemang"

#: resources/models/reservation.py:140
msgid "Access code"
msgstr "Behörighetskod"

#: resources/models/reservation.py:144
msgid "Event subject"
msgstr "Evenemang ämne"

#: resources/models/reservation.py:145
msgid "Event description"
msgstr "Evenemang beskrivning"

#: resources/models/reservation.py:146
msgid "Number of participants"
msgstr "Antalet deltagare"

#: resources/models/reservation.py:148
msgid "Participants"
msgstr "Deltagare"

#: resources/models/reservation.py:149
msgid "Host name"
msgstr "Värdnamn"

<<<<<<< HEAD
#: resources/models/reservation.py:150
msgid "Require assistance"
msgstr ""

#: resources/models/reservation.py:151
#, fuzzy
#| msgid "Reservation"
msgid "Require workstation"
msgstr "Reservation"

#: resources/models/reservation.py:155
=======
msgid "Reservation extra questions"
msgstr "Extra frågor för bokning"

>>>>>>> d0464212
msgid "Reserver name"
msgstr "Reservnamn"

#: resources/models/reservation.py:156
msgid "Reserver ID (business or person)"
msgstr "Reserv ID (företag eller person)"

#: resources/models/reservation.py:157
msgid "Reserver email address"
msgstr "Reserverares email adress"

#: resources/models/reservation.py:158
msgid "Reserver phone number"
msgstr "Reserverares telefonnummer"

#: resources/models/reservation.py:159
msgid "Reserver address street"
msgstr "Reserverares gatuadress"

#: resources/models/reservation.py:160
msgid "Reserver address zip"
msgstr "Reserverares postnummer"

#: resources/models/reservation.py:161
msgid "Reserver address city"
msgstr "Reserverares postort"

#: resources/models/reservation.py:162
msgid "Reservation extra questions"
msgstr "Extra frågor för bokning"

#: resources/models/reservation.py:164
msgid "Company"
msgstr "Företag"

<<<<<<< HEAD
#: resources/models/reservation.py:165
=======
>>>>>>> d0464212
#, fuzzy
#| msgid "Billing address street"
msgid "Billing first name"
msgstr "Fakturering gatuadress"

<<<<<<< HEAD
#: resources/models/reservation.py:166
=======
>>>>>>> d0464212
#, fuzzy
#| msgid "Billing address street"
msgid "Billing last name"
msgstr "Fakturering gatuadress"

<<<<<<< HEAD
#: resources/models/reservation.py:167
=======
>>>>>>> d0464212
#, fuzzy
#| msgid "Billing address zip"
msgid "Billing email address"
msgstr "Fakturering gatuadress postnummer"

<<<<<<< HEAD
#: resources/models/reservation.py:168
=======
>>>>>>> d0464212
#, fuzzy
#| msgid "Phone number"
msgid "Billing phone number"
msgstr "Telefonnummer"

<<<<<<< HEAD
#: resources/models/reservation.py:169
=======
>>>>>>> d0464212
msgid "Billing address street"
msgstr "Fakturering gatuadress"

#: resources/models/reservation.py:170
msgid "Billing address zip"
msgstr "Fakturering gatuadress postnummer"

#: resources/models/reservation.py:171
msgid "Billing address city"
msgstr "Fakturering gatuadress stad"

#: resources/models/reservation.py:174
msgid "Original ID"
msgstr "Original ID"

#: resources/models/reservation.py:177
#, fuzzy
#| msgid "Reservation denied"
msgid "Reservation Reminder"
msgstr "Bokning avböjd"

#: resources/models/reservation.py:402
msgid "You must end the reservation after it has begun"
msgstr "Du måste avsluta bokningen när den har börjat"

#: resources/models/reservation.py:410
msgid "Begin and end time must match time slots"
msgstr "Början och sluttiden måste matcha tidsluckor"

#: resources/models/reservation.py:414
msgid "The resource is already reserved for some of the period"
msgstr "Resursen är redan reserverad under en del av perioden"

#: resources/models/reservation.py:417
#, python-format
msgid "The minimum reservation length is %(min_period)s"
msgstr ""

#: resources/models/reservation.py:425
#, python-format
msgid "This resource has people capacity limit of %s"
msgstr ""

#: resources/models/reservation.py:644
msgid "Field name"
msgstr ""

#: resources/models/reservation.py:647
msgid "Reservation metadata field"
msgstr ""

#: resources/models/reservation.py:648
msgid "Reservation metadata fields"
msgstr ""

#: resources/models/reservation.py:656
msgid "Supported fields"
msgstr ""

#: resources/models/reservation.py:658
msgid "Required fields"
msgstr ""

#: resources/models/reservation.py:662 resources/models/resource.py:242
msgid "Reservation metadata set"
msgstr ""

#: resources/models/reservation.py:663
msgid "Reservation metadata sets"
msgstr ""

#: resources/models/reservation.py:674
msgid "Reminder Date"
msgstr ""

#: resources/models/reservation.py:676
#, fuzzy
#| msgid "Notification template"
msgid "Notification type"
msgstr "Meddelande mall"

#: resources/models/reservation.py:679
msgid "Action by official"
msgstr ""

#: resources/models/resource.py:62 resources/models/resource.py:65
msgid "Invalid value"
msgstr "Ogiltigt värde"

#: resources/models/resource.py:88
msgid "Space"
msgstr "Utrymme"

#: resources/models/resource.py:89
msgid "Person"
msgstr "Person"

#: resources/models/resource.py:90
msgid "Item"
msgstr "Föremål"

#: resources/models/resource.py:93
msgid "Main type"
msgstr "Huvudtyp"

#: resources/models/resource.py:97
msgid "resource type"
msgstr "typ av resurs"

#: resources/models/resource.py:98
msgid "resource types"
msgstr "typ av resurser"

#: resources/models/resource.py:107
msgid "Parent"
msgstr "Förälder"

#: resources/models/resource.py:110 resources/models/resource.py:175
msgid "Public"
msgstr "Offentlig"

#: resources/models/resource.py:113
msgid "purpose"
msgstr "syfte"

#: resources/models/resource.py:114
msgid "purposes"
msgstr "syften"

<<<<<<< HEAD
#: resources/models/resource.py:127
=======
msgid "Payment terms"
msgstr "Betalnings villkor"

msgid "Generic terms"
msgstr "Allmänna villkor"

msgid "Terms type"
msgstr "Typ av villkor"

>>>>>>> d0464212
msgctxt "singular"
msgid "terms of use"
msgstr "villkor"

#: resources/models/resource.py:128
msgctxt "plural"
msgid "terms of use"
msgstr "villkor"

#: resources/models/resource.py:162 resources/models/resource.py:170
msgid "None"
msgstr "Ingen"

#: resources/models/resource.py:163
msgid "Weak"
msgstr "Svag"

#: resources/models/resource.py:164
msgid "Strong"
msgstr "Stark"

<<<<<<< HEAD
#: resources/models/resource.py:171
#, fuzzy
#| msgid "6-digit pin code"
msgid "4-digit PIN code"
msgstr "6-siffrig PIN-kod"

#: resources/models/resource.py:172
#, fuzzy
#| msgid "6-digit pin code"
=======
msgid "4-digit PIN code"
msgstr "4-siffrig PIN-kod"

>>>>>>> d0464212
msgid "6-digit PIN code"
msgstr "6-siffrig PIN-kod"

#: resources/models/resource.py:178
msgid "Resource type"
msgstr "Resurs typ"

#: resources/models/resource.py:180
#: respa_admin/templates/respa_admin/resources/form/_general_info.html:13
msgid "Purposes"
msgstr "Syften"

#: resources/models/resource.py:183
msgid "Age restriction (min)"
msgstr ""

#: resources/models/resource.py:184
msgid "Age restriction (max)"
msgstr ""

#: resources/models/resource.py:185
msgid "Need manual confirmation"
msgstr "Kräver manuell bekräftelse"

#: resources/models/resource.py:187
#, fuzzy
#| msgid "the email address for this resource in Exchange"
msgid "E-mail addresses for client correspondence"
msgstr "email adressen för den här resursen i Exchange"

#: resources/models/resource.py:189
msgid "Authentication"
msgstr "Autentisering"

#: resources/models/resource.py:191
msgid "People capacity"
msgstr "Kapacitet"

#: resources/models/resource.py:192
msgid "Area (m2)"
msgstr "Yta (m2)"

#: resources/models/resource.py:195 resources/models/unit.py:51
#: respa_admin/templates/respa_admin/units/form/_general_info.html:19
msgid "Location"
msgstr "Plats"

#: resources/models/resource.py:197
msgid "Minimum reservation time"
msgstr "Minsta bokningstid"

#: resources/models/resource.py:199
msgid "Maximum reservation time"
msgstr "Längsta bokningstid"

#: resources/models/resource.py:201
#, fuzzy
#| msgid "Reservation denied"
msgid "Reservation cooldown"
msgstr "Bokning avböjd"

#: resources/models/resource.py:203
msgid "Slot size for reservation time"
msgstr "Spårstorlek för bokningstid"

#: resources/models/resource.py:206
#: respa_admin/templates/respa_admin/resources/form/_equipment.html:5
#: respa_admin/templates/respa_admin/resources/form/_nav.html:36
msgid "Equipment"
msgstr "Utrustning"

#: resources/models/resource.py:207
msgid "Maximum number of active reservations per user"
msgstr "Högsta antalet aktiva bokningar per användare"

#: resources/models/resource.py:209
msgid "Reservable"
msgstr "Bokningsbar"

#: resources/models/resource.py:210
msgid "Reservation info"
msgstr "Bokningsinfo"

#: resources/models/resource.py:211
msgid "Responsible contact info"
msgstr "Ansvarig person"

<<<<<<< HEAD
#: resources/models/resource.py:212
msgid "Generic terms"
msgstr "Allmänna villkor"

#: resources/models/resource.py:214
=======
>>>>>>> d0464212
msgid "Specific terms"
msgstr "Specifika villkor"

#: resources/models/resource.py:216
msgid "Extra content to \"reservation requested\" notification"
msgstr "Extra innehåll till \"reservation begärd\" anmälan"

#: resources/models/resource.py:218
msgid "Extra content to \"reservation confirmed\" notification"
msgstr "Extra innehåll till \"reservation godkänd\" anmälan"

#: resources/models/resource.py:219
#: respa_admin/templates/respa_admin/resources/form/_booking.html:52
#, fuzzy
#| msgid "General information"
msgid "Reservation additional information"
msgstr "Allmän information"

#: resources/models/resource.py:222
msgid "Min price per hour"
msgstr "Lägsta pris per timme"

#: resources/models/resource.py:224
msgid "Max price per hour"
msgstr "Högsta pris per timme"

#: resources/models/resource.py:227
msgid "Access code type"
msgstr "Typ av behörighetskod"

<<<<<<< HEAD
#: resources/models/resource.py:234
=======
>>>>>>> d0464212
#, fuzzy
#| msgid "Can view reservation access code"
msgid "Generate access codes"
msgstr "Kan se reservationers behörighetskod"

<<<<<<< HEAD
#: resources/models/resource.py:235
msgid "Should access codes generated by the general system"
msgstr ""

#: resources/models/resource.py:237 resources/models/unit.py:73
=======
msgid "Should access codes generated by the general system"
msgstr ""

>>>>>>> d0464212
msgid "Reservable max. days in advance"
msgstr "Bokningsbar dagar i förväg"

#: resources/models/resource.py:239 resources/models/unit.py:75
msgid "Reservable min. days in advance"
msgstr "Dagar tills bokning är möjlig"

#: resources/models/resource.py:246
msgid "External reservation URL"
msgstr "Extern kalenderadress"

#: resources/models/resource.py:247
msgid ""
"A link to an external reservation system if this resource is managed "
"elsewhere"
msgstr ""
"En URL till ett externt bokningssystem om den här resursen hanteras "
"annorstädes"

<<<<<<< HEAD
#: resources/models/resource.py:250 respa_outlook/admin.py:21
#: respa_outlook/models.py:28
#, fuzzy
#| msgid "Exchange configuration"
msgid "Outlook configuration"
msgstr "Exchange konfiguration"

#: resources/models/resource.py:315
=======
>>>>>>> d0464212
msgid "You cannot make a multi day reservation"
msgstr ""

#: resources/models/resource.py:321
msgid "You must start and end the reservation during opening hours"
msgstr ""

#: resources/models/resource.py:324
#, python-format
msgid "The maximum reservation length is %(max_period)s"
msgstr ""

#: resources/models/resource.py:343
msgid "Maximum number of active reservations for this resource exceeded."
msgstr ""

#: resources/models/resource.py:664
msgid "This value cannot be greater than max price per hour"
msgstr ""

#: resources/models/resource.py:667 resources/models/resource.py:670
msgid "This value must be a multiple of slot_size"
msgstr "Detta värde måste vara ett flertal av slot_size"

<<<<<<< HEAD
#: resources/models/resource.py:674
msgid "This cannot be enabled because the resource has product(s)."
msgstr ""

#: resources/models/resource.py:679
=======
msgid "This cannot be enabled because the resource has product(s)."
msgstr ""

>>>>>>> d0464212
msgid "Main photo"
msgstr "Huvudbild"

#: resources/models/resource.py:680
msgid "Ground plan"
msgstr "Grundritning"

#: resources/models/resource.py:681
msgid "Map"
msgstr "Karta"

#: resources/models/resource.py:682
msgid "Other"
msgstr "Annan"

#: resources/models/resource.py:687
msgid "Caption"
msgstr "Bildtext"

#: resources/models/resource.py:689
msgid "Image"
msgstr "Bild"

#: resources/models/resource.py:691
msgid "Cropping"
msgstr "Avskärning"

#: resources/models/resource.py:692
msgid "Sort order"
msgstr "Sortera efter"

#: resources/models/resource.py:735
msgid "Image has to be larger than 5x5"
msgstr ""

#: resources/models/resource.py:737
msgid "Image has to be less than 1920x1280"
msgstr ""

#: resources/models/resource.py:771
msgid "resource image"
msgstr "resurs bild"

#: resources/models/resource.py:772
msgid "resource images"
msgstr "resurs bilder"

#: resources/models/resource.py:788
msgctxt "singular"
msgid "resource equipment"
msgstr "resrus utrustning"

#: resources/models/resource.py:789
msgctxt "plural"
msgid "resource equipment"
msgstr "resurs utrustning"

#: resources/models/resource.py:796
msgid "Identifier"
msgstr "Identifierare"

#: resources/models/resource.py:798
#: respa_admin/templates/respa_admin/_nav.html:77
msgid "Resources"
msgstr "Resurser"

#: resources/models/resource.py:822
msgid "Overlapping opening hours"
msgstr "Överlappande öppettider"

#: resources/models/unit.py:52
msgid "Map service ID"
msgstr ""

#: resources/models/unit.py:53
msgid "Time zone"
msgstr "Tidzon"

#: resources/models/unit.py:56
msgid "Manager email"
msgstr ""

#: resources/models/unit.py:58
msgid "Street address"
msgstr "Gatuadress"

#: resources/models/unit.py:59
msgid "Postal code"
msgstr "Postkod"

#: resources/models/unit.py:60
msgid "Phone number"
msgstr "Telefonnummer"

#: resources/models/unit.py:61 respa_outlook/models.py:21
msgid "Email"
msgstr "E-post"

#: resources/models/unit.py:62
msgid "WWW link"
msgstr "WWW länk"

#: resources/models/unit.py:63
msgid "Full postal address"
msgstr "Fullständig adress"

#: resources/models/unit.py:65
msgid "Municipality"
msgstr "Kommun"

#: resources/models/unit.py:68
msgid "Picture URL"
msgstr "Bild URL"

#: resources/models/unit.py:70
msgid "Picture caption"
msgstr "Bilddtext"

<<<<<<< HEAD
#: resources/models/unit.py:78
#, fuzzy
#| msgid "External calendar"
msgid "External data source"
msgstr "Externt kalendersystem"

#: resources/models/unit.py:80
msgid "External data source for opening hours"
msgstr ""

#: resources/models/unit.py:82
msgid "Send SMS Reminder"
msgstr "Skicka SMS-påminnelse"

#: resources/models/unit.py:84
msgid "How many hours before reservation the reminder is sent"
msgstr "Hur många timmar före reserveringen ska SMS-påminnelsen skickas"

#: resources/models/unit.py:90
=======
msgid "External data source"
msgstr "Extern datakälla"

msgid "External data source for opening hours"
msgstr "Extern datakälla för öppettider"

>>>>>>> d0464212
msgid "unit"
msgstr "enhet"

#: resources/models/unit.py:91
msgid "units"
msgstr "enheter"

#: resources/models/unit.py:170 resources/models/unit_group.py:48
msgid "subject of the authorization"
msgstr ""

#: resources/models/unit.py:173 resources/models/unit_group.py:51
msgid "authorization level"
msgstr ""

#: resources/models/unit.py:177 resources/models/unit_group.py:55
msgid "authorized user"
msgstr ""

#: resources/models/unit.py:181
msgid "unit authorization"
msgstr ""

#: resources/models/unit.py:182
msgid "unit authorizations"
msgstr ""

#: resources/models/unit.py:194
msgid "Namespace"
msgstr ""

#: resources/models/unit.py:195
msgid "Value"
msgstr "Värde"

#: resources/models/unit.py:198
msgid "unit identifier"
msgstr "identifierare av enhet"

#: resources/models/unit.py:199
msgid "unit identifiers"
msgstr "identifierare av enhet"

#: resources/models/unit_group.py:17
msgid "unit group"
msgstr "enhetgrupp"

#: resources/models/unit_group.py:18
msgid "unit groups"
msgstr "enhetgrupper"

#: resources/models/unit_group.py:59
msgid "unit group authorization"
msgstr ""

#: resources/models/unit_group.py:60
msgid "unit group authorizations"
msgstr ""

#: resources/models/utils.py:97
#, python-format
msgid "%(count)d hour"
msgid_plural "%(count)d hours"
msgstr[0] ""
msgstr[1] ""

#: resources/models/utils.py:98
#, python-format
msgid "%(count)d minute"
msgid_plural "%(count)d minutes"
msgstr[0] ""
msgstr[1] ""

<<<<<<< HEAD
#: resources/templates/admin/municipalities/import_template.html:10
#: resources/templates/admin/units/import_template.html:10
msgid "Home"
msgstr ""

#: resources/templates/admin/resources/period_inline.html:10
=======
msgid "Home"
msgstr "Hem"

>>>>>>> d0464212
msgid "Add Another"
msgstr ""

#: resources/templates/admin/resources/period_inline.html:36
#: respa_admin/templates/respa_admin/resources/form/_permissions.html:32
msgid "Delete Item"
msgstr ""

#: respa/settings.py:208
msgid "Finnish"
msgstr ""

#: respa/settings.py:209
msgid "English"
msgstr ""

#: respa/settings.py:210
msgid "Swedish"
msgstr ""

#: respa_admin/forms.py:143 respa_admin/forms.py:155
msgid "yyyy-mm-dd"
msgstr "dd.mm.yyyy"

#: respa_admin/forms.py:264
#: respa_admin/templates/respa_admin/resources/form/_terms.html:28
msgid "Yes"
msgstr "Ja"

#: respa_admin/forms.py:264
msgid "No"
msgstr "Ingen"

#: respa_admin/forms.py:267
#: respa_admin/templates/respa_admin/resources/_resource_list.html:109
msgid "Hidden"
msgstr "Dold"

#: respa_admin/forms.py:267
#: respa_admin/templates/respa_admin/resources/_resource_list.html:107
msgid "Published"
msgstr "Offentlig"

#: respa_admin/forms.py:270
#: respa_admin/templates/respa_admin/resources/_resource_list.html:101
msgid "Can not be reserved"
msgstr "Kan inte reserveras"

#: respa_admin/forms.py:270
#: respa_admin/templates/respa_admin/resources/_resource_list.html:99
msgid "Bookable"
msgstr "Kan reserveras"

#: respa_admin/forms.py:340
msgid "Please check the opening hours."
msgstr "Kontrollera öppethållningstider"

#: respa_admin/forms.py:437
msgid "Staff account"
msgstr "Personalkonto"

#: respa_admin/forms.py:438
msgid "Allows user to grant permissions to units"
msgstr "Tillåter användare att bevilja behörigheter till behörigheter"

<<<<<<< HEAD
#: respa_admin/forms.py:462
msgid "You can't add permissions to unit you are not admin of"
msgstr ""
"Du kan inte bevilja behörigheter till enheter som du inte är administratör "
"för"
=======
msgid ""
"You can't add, change or delete permissions to unit you are not admin of"
msgstr ""
"Du kan inte bevilja, redigera eller radera behörigheter till enheter som du "
"inte är administratör för"
>>>>>>> d0464212

#: respa_admin/templates/respa_admin/_nav.html:49
msgid "Log out"
msgstr "Logga ut"

#: respa_admin/templates/respa_admin/_nav.html:84
#: respa_admin/templates/respa_admin/user_management.html:10
msgid "User management"
msgstr "Användarhantering"

#: respa_admin/templates/respa_admin/_nav.html:90
msgid "Contact us"
msgstr "Kontakta oss"

<<<<<<< HEAD
#: respa_admin/templates/respa_admin/_nav.html:99
msgid "Instructions"
msgstr "Instruktioner"

#: respa_admin/templates/respa_admin/common/_notification.html:5
msgid "Logged in as user"
msgstr ""

#: respa_admin/templates/respa_admin/common/_period_day.html:32
msgid "Copy to next"
msgstr ""

#: respa_admin/templates/respa_admin/common/_periods_accordion.html:19
=======
msgid "Instructions"
msgstr "Instruktioner"

msgid "Copy to next"
msgstr "Kopiera till nästa"

msgid "New period"
msgstr "Ny tidsperiod"

>>>>>>> d0464212
msgid "Copy time period"
msgstr "Kopiera tidsperiod"

#: respa_admin/templates/respa_admin/common/_periods_accordion.html:23
msgid "Edit time period"
msgstr "Modifiera tidsperiod"

#: respa_admin/templates/respa_admin/common/_periods_accordion.html:39
msgid "Time interval"
msgstr "Tidsintervall"

#: respa_admin/templates/respa_admin/common/_periods_accordion.html:61
msgid "Remove time period"
msgstr "Ta bort tidsperiod"

#: respa_admin/templates/respa_admin/forms/_form_errors.html:5
msgid "Tarkista seuraavat virheet"
msgstr "Kontrollera följande fel"

#: respa_admin/templates/respa_admin/forms/_image.html:7
msgid "Choose image"
msgstr "Välj bild"

#: respa_admin/templates/respa_admin/forms/_image.html:18
msgid "Remove image"
msgstr "Radera bild"

#: respa_admin/templates/respa_admin/login.html:4
#: respa_admin/templates/respa_admin/login.html:30
#: respa_admin/templates/respa_admin/login.html:68
msgid "Log in"
msgstr "Logga in"

#: respa_admin/templates/respa_admin/login.html:14
#, fuzzy
#| msgid "You are not allowed to make reservations in this resource."
msgid "You are not allowed to use Respa Admin."
msgstr "Du får inte göra reservationer i denna resurs."

#: respa_admin/templates/respa_admin/login.html:17
#, python-format
msgid ""
"\n"
"                Sorry, but \"%(user)s\" is not allowed to use Respa Admin.\n"
"                Please log in with a different account.\n"
"                "
msgstr ""

#: respa_admin/templates/respa_admin/login.html:26
msgid "Login failed"
msgstr "Inloggningen misslyckades"

<<<<<<< HEAD
#: respa_admin/templates/respa_admin/login.html:39
msgid "Log in with Turku account"
msgstr "Logga in med Turku konto"

#: respa_admin/templates/respa_admin/login.html:49
=======
>>>>>>> d0464212
#, fuzzy
#| msgid "username"
msgid "Username"
msgstr "användarnamn"

#: respa_admin/templates/respa_admin/login.html:59 respa_outlook/models.py:22
#, fuzzy
#| msgid "password"
msgid "Password"
msgstr "lösenord"

<<<<<<< HEAD
#: respa_admin/templates/respa_admin/page_resources.html:10
=======
msgid "Log in with Django account"
msgstr "Logga in med Django konto"

>>>>>>> d0464212
msgid "All resources I manage"
msgstr "Alla mina resurser"

#: respa_admin/templates/respa_admin/page_resources.html:15
msgid "Add a new resource"
msgstr "Skapa ny resurs"

#: respa_admin/templates/respa_admin/page_resources.html:20
#: respa_admin/templates/respa_admin/page_units.html:16
msgid "Search"
msgstr "Sök"

<<<<<<< HEAD
#: respa_admin/templates/respa_admin/page_units.html:10
#, fuzzy
#| msgid "All resources I manage"
msgid "All units I manage"
msgstr "Alla mina resurser"

#: respa_admin/templates/respa_admin/resources/_resource_list.html:8
=======
msgid "All units I manage"
msgstr "Alla mina enheter"

>>>>>>> d0464212
msgid "All resources"
msgstr "Alla resurser"

#: respa_admin/templates/respa_admin/resources/_resource_list.html:10
msgid "Filter"
msgstr "Filtrera"

#: respa_admin/templates/respa_admin/resources/_resource_list.html:20
msgid "Filter by type"
msgstr "Filtrera enligt typ"

#: respa_admin/templates/respa_admin/resources/_resource_list.html:44
#: respa_admin/templates/respa_admin/resources/_unit_user_list.html:17
msgid "Filter by unit"
msgstr "Filtrera enligt plats"

#: respa_admin/templates/respa_admin/resources/_resource_list.html:71
msgid "Availability"
msgstr "Tillgänglighet"

#: respa_admin/templates/respa_admin/resources/_resource_list.html:74
msgid "Visibility"
msgstr "Synlighet"

#: respa_admin/templates/respa_admin/resources/_resource_list.html:116
#: respa_admin/templates/respa_admin/units/_unit_list.html:46
msgid "Edit"
msgstr "Redigera"

#: respa_admin/templates/respa_admin/resources/_unit_user_list.html:9
msgid "Unit management"
msgstr "Enhetshantering"

#: respa_admin/templates/respa_admin/resources/_unit_user_list.html:51
#: respa_admin/templates/respa_admin/resources/_user_list.html:31
msgid "Staff"
msgstr "Personal"

#: respa_admin/templates/respa_admin/resources/_unit_user_list.html:55
msgid "Admin"
msgstr "Admin"

<<<<<<< HEAD
#: respa_admin/templates/respa_admin/resources/_unit_user_list.html:61
msgid "Manager"
msgstr "Chef"

#: respa_admin/templates/respa_admin/resources/_unit_user_list.html:65
#: respa_admin/templates/respa_admin/resources/form/_permissions.html:13
msgid "Can approve reservations"
msgstr "Kan godkänna bokningen"

#: respa_admin/templates/respa_admin/resources/_unit_user_list.html:83
#: respa_admin/templates/respa_admin/resources/_user_list.html:48
msgid "Edit permissions"
msgstr "Redigera behörigheter"

#: respa_admin/templates/respa_admin/resources/_user_list.html:9
=======
msgid "Viewer"
msgstr "Visare"

msgid "Manager"
msgstr "Chef"

msgid "Can approve reservations"
msgstr "Kan godkänna bokningen"

msgid "Edit permissions"
msgstr "Redigera behörigheter"

>>>>>>> d0464212
msgid "Users by search term"
msgstr "Användarsökning med term"

#: respa_admin/templates/respa_admin/resources/_user_list.html:12
msgid "Clear search"
msgstr "Rensa sökning"

<<<<<<< HEAD
#: respa_admin/templates/respa_admin/resources/edit_user.html:12
#: respa_admin/templates/respa_admin/resources/form/_toolbar.html:14
#: respa_admin/templates/respa_admin/units/form/_toolbar.html:6
msgid "Save"
msgstr "Spara"

#: respa_admin/templates/respa_admin/resources/edit_user.html:15
=======
msgid "Save"
msgstr "Spara"

>>>>>>> d0464212
msgid "Cancel"
msgstr "Avbryt"

#: respa_admin/templates/respa_admin/resources/edit_user.html:18
msgid "Add permissions"
msgstr "Lägg till behörigheter"

#: respa_admin/templates/respa_admin/resources/form/_accessibility.html:5
#: respa_admin/templates/respa_admin/resources/form/_nav.html:39
msgid "Accessibility"
msgstr "Tillgänglighet"

#: respa_admin/templates/respa_admin/resources/form/_accessibility.html:8
msgid "Accessibility data is entered in the Accessibility Application."
msgstr "Tillgänglighetsdata anges i tillgänglighetsansökan."

#: respa_admin/templates/respa_admin/resources/form/_accessibility.html:10
msgid "Enter accessibility data"
msgstr "Ange tillgänglighetsdata"

#: respa_admin/templates/respa_admin/resources/form/_booking.html:5
#: respa_admin/templates/respa_admin/resources/form/_booking.html:31
#: respa_admin/templates/respa_admin/resources/form/_nav.html:33
msgid "Booking information"
msgstr "Bokningsinformation"

#: respa_admin/templates/respa_admin/resources/form/_booking.html:6
#: respa_admin/templates/respa_admin/resources/form/_equipment.html:6
#: respa_admin/templates/respa_admin/resources/form/_images.html:6
#: respa_admin/templates/respa_admin/resources/form/_terms.html:6
msgid "*Mandatory fields"
msgstr "*Obligatoriska fält"

#: respa_admin/templates/respa_admin/resources/form/_booking.html:32
msgid "Additional information before calendar."
msgstr "Ytterligare information"

#: respa_admin/templates/respa_admin/resources/form/_booking.html:40
msgid "E-mail notifications"
msgstr "E-post notifikationer"

#: respa_admin/templates/respa_admin/resources/form/_booking.html:41
msgid "A notification will be sent when a space is booked."
msgstr "Ett meddelande kommer att skickas då ett utrymme har bokats."

<<<<<<< HEAD
#: respa_admin/templates/respa_admin/resources/form/_equipment.html:8
=======
msgid "Extra questions for reservation"
msgstr "Extra frågor för bokning"

>>>>>>> d0464212
msgid "Choose from the list below"
msgstr "Välj från listan nedan"

#: respa_admin/templates/respa_admin/resources/form/_general_info.html:5
#: respa_admin/templates/respa_admin/resources/form/_nav.html:32
#: respa_admin/templates/respa_admin/units/form/_general_info.html:5
#: respa_admin/templates/respa_admin/units/form/_nav.html:32
msgid "General information"
msgstr "Allmän information"

#: respa_admin/templates/respa_admin/resources/form/_general_info.html:6
#: respa_admin/templates/respa_admin/units/form/_general_info.html:6
msgid "*Mandatory Fields"
msgstr "*Obligatoriska fält"

#: respa_admin/templates/respa_admin/resources/form/_general_info.html:18
#: respa_admin/templates/respa_admin/units/form/_general_info.html:9
msgid "Name and description"
msgstr "Namn och beskrivning"

#: respa_admin/templates/respa_admin/resources/form/_general_info.html:28
msgid "Contact person"
msgstr "Kontaktperson"

#: respa_admin/templates/respa_admin/resources/form/_general_info.html:29
msgid "Contact person information is only for internal use."
msgstr "Kontaktperson information är endast för internt bruk."

#: respa_admin/templates/respa_admin/resources/form/_general_info.html:35
msgid "External calendar"
msgstr "Externt kalendersystem"

#: respa_admin/templates/respa_admin/resources/form/_images.html:5
#: respa_admin/templates/respa_admin/resources/form/_nav.html:34
msgid "Images"
msgstr "Bilder"

#: respa_admin/templates/respa_admin/resources/form/_images.html:9
msgid "You can only choose one main image."
msgstr "Du kan endast välja en huvudbild."

#: respa_admin/templates/respa_admin/resources/form/_images.html:12
msgid "Add image"
msgstr "Lägg till bild"

#: respa_admin/templates/respa_admin/resources/form/_nav.html:24
#: respa_admin/templates/respa_admin/units/form/_nav.html:24
msgid "Translations"
msgstr "Översättningar"

#: respa_admin/templates/respa_admin/resources/form/_nav.html:35
#: respa_admin/templates/respa_admin/resources/form/_terms.html:5
msgid "Authentication, terms and price"
msgstr "Autentisering, villkor och pris"

#: respa_admin/templates/respa_admin/resources/form/_nav.html:37
#: respa_admin/templates/respa_admin/resources/form/_periods.html:5
#: respa_admin/templates/respa_admin/units/form/_nav.html:33
#: respa_admin/templates/respa_admin/units/form/_periods.html:5
msgid "Opening hours"
msgstr "Öppettider"

#: respa_admin/templates/respa_admin/resources/form/_periods.html:9
#: respa_admin/templates/respa_admin/units/form/_periods.html:9
msgid "Add new time period"
msgstr "Lägg till en ny tidsperiod"

#: respa_admin/templates/respa_admin/resources/form/_periods.html:12
#: respa_admin/templates/respa_admin/units/form/_periods.html:12
msgid "Add general time period"
msgstr "Lägg till allmäm tidsperiod"

#: respa_admin/templates/respa_admin/resources/form/_permissions.html:5
#: users/admin.py:45
msgid "Permissions"
msgstr "Behörigheter"

#: respa_admin/templates/respa_admin/resources/form/_permissions.html:12
msgid "Manager/admin of unit"
msgstr "Enhetens admin/chef"

<<<<<<< HEAD
#: respa_admin/templates/respa_admin/resources/form/_terms.html:22
=======
msgid "Booking form"
msgstr "Bokningsformulär"

>>>>>>> d0464212
msgid "Pricing"
msgstr "Pris"

#: respa_admin/templates/respa_admin/resources/form/_terms.html:24
msgid "The space is free of charge"
msgstr "Detta utrymme är gratis"

#: respa_admin/templates/respa_admin/resources/form/_toolbar.html:5
#: respa_admin/templates/respa_admin/units/form/_toolbar.html:5
msgid "Functions"
msgstr "Funktioner"

<<<<<<< HEAD
#: respa_admin/templates/respa_admin/resources/form/_toolbar.html:18
=======
>>>>>>> d0464212
msgid "View resource"
msgstr "Visa resurs"

#: respa_admin/templates/respa_admin/resources/form/_user_info.html:6
msgid "User profile"
msgstr "Användarprofil"

<<<<<<< HEAD
#: respa_admin/templates/respa_admin/units/_unit_list.html:8
#, fuzzy
#| msgid "units"
msgid "All units"
msgstr "enheter"

#: respa_admin/templates/respa_admin/units/_unit_list.html:19
#, fuzzy
#| msgid "Edit"
msgid "Editable"
msgstr "Redigera"

#: respa_admin/templates/respa_admin/units/_unit_list.html:37
#, fuzzy
#| msgid "Can not be reserved"
msgid "Can be edited"
msgstr "Kan inte reserveras"

#: respa_admin/templates/respa_admin/units/_unit_list.html:39
#, fuzzy
#| msgid "Can not be reserved"
msgid "Can not be edited"
msgstr "Kan inte reserveras"

#: respa_admin/templates/respa_admin/units/form/_general_info.html:29
#, fuzzy
#| msgid "Contact us"
msgid "Contact"
msgstr "Kontakta oss"

#: respa_admin/templates/respa_admin/units/form/_toolbar.html:10
#, fuzzy
#| msgid "unit"
msgid "View unit"
msgstr "enhet"

#: respa_admin/templates/respa_admin/user_management.html:15
=======
msgid "All units"
msgstr "Alla enheter"

msgid "Editable"
msgstr "Redigerbar"

msgid "Can be edited"
msgstr "Kan redigeras"

msgid "Can not be edited"
msgstr "Kan inte redigeras"

msgid "Contact"
msgstr "Kontaktuppgifter"

msgid "View unit"
msgstr "Visa enhet"

>>>>>>> d0464212
msgid "Search for users"
msgstr ""

#: respa_admin/views/resources.py:111
msgid "You can't remove staff status from user with existing permissions"
msgstr ""
"Det går inte att ta bort personalkontot från användaren med behörigheter "
"till enheten"

#: respa_admin/views/resources.py:149 respa_admin/views/resources.py:364
msgid "Failed to save. Please check the form for errors."
msgstr "Det gick inte att spara. Kontrollera formuläret för fel."

#: respa_admin/views/resources.py:280 respa_admin/views/resources.py:380
msgid "Edit resource"
msgstr "Modifiera resurs"

#: respa_admin/views/resources.py:282
msgid "Create new resource"
msgstr "Skapa ny resurs"

<<<<<<< HEAD
#: respa_admin/views/units.py:79
#, fuzzy
#| msgid "Units"
msgid "Unit saved"
msgstr "Enheter"

#: respa_admin/views/units.py:87
#, fuzzy
#| msgid "unit"
msgid "Edit unit"
msgstr "enhet"

#: respa_admin/views/units.py:89
#, fuzzy
#| msgid "Create new resource"
msgid "Create new unit"
msgstr "Skapa ny resurs"

#: respa_admin/views/units.py:140
msgid "Saving failed. Check error in the form."
msgstr ""

#: respa_admin/views/units.py:148
#, fuzzy
#| msgid "Unit"
msgid "Edit Unit"
msgstr "Enhet"
=======
msgid "Unit saved"
msgstr "Enheten sparad"

msgid "Edit unit"
msgstr "Redigera enhet"

msgid "Create new unit"
msgstr "Skapa ny enhet"

msgid "Saving failed. Check error in the form."
msgstr "Sparningen misslyckades. Visa fel i formuläret."

msgid "Edit Unit"
msgstr "Redigera enhet"
>>>>>>> d0464212

#: respa_exchange/models.py:26
msgid "a descriptive name for this Exchange configuration"
msgstr "ett beskrivande namn för denna Exchange konfiguration"

#: respa_exchange/models.py:29
msgid "EWS URL"
msgstr "EWS URL"

#: respa_exchange/models.py:30
msgid ""
"the URL to the Exchange Web Service (e.g. https://contoso.com/EWS/Exchange."
"asmx)"
msgstr ""
"URL till Exchange Web Service (e.g. https://contoso.com/EWS/Exchange.asmx)"

#: respa_exchange/models.py:33
msgid "username"
msgstr "användarnamn"

#: respa_exchange/models.py:35
msgid "the service user to authenticate as, in domain\\username format"
msgstr "tjänsten användare att autentisera som, typ domain\\användarnamn"

#: respa_exchange/models.py:38
msgid "password"
msgstr "lösenord"

#: respa_exchange/models.py:40
msgid "the user's password (stored as plain-text)"
msgstr "användarens lösenord (lagras som vanlig text)"

#: respa_exchange/models.py:43
msgid "enabled"
msgstr "aktiverad"

#: respa_exchange/models.py:46
msgid ""
"whether synchronization is enabled at all against this Exchange instance"
msgstr "bestämmer om synkronisering är aktiverad på denna instans"

#: respa_exchange/models.py:53 respa_exchange/models.py:81
#: respa_exchange/models.py:226
msgid "Exchange configuration"
msgstr "Exchange konfiguration"

#: respa_exchange/models.py:54
msgid "Exchange configurations"
msgstr "Exchange konfigurationer"

#: respa_exchange/models.py:93
msgid "sync Exchange to Respa"
msgstr "synkronisera Exchange till Respa"

#: respa_exchange/models.py:94
msgid ""
"if disabled, events will not be synced from the Exchange calendar to Respa"
msgstr ""
"om inaktiverad, händelser kommer inte synkroniseras från Exchange kalendern "
"till Respa"

#: respa_exchange/models.py:99
msgid "sync Respa to Exchange"
msgstr "synkronisera Respa till Exchange"

#: respa_exchange/models.py:101
msgid ""
"if disabled, new events will not be synced from Respa to the Exchange "
"calendar; pre-existing events continue to be updated"
msgstr ""
"om inaktiverad, nya händelser kommer inte att synkroniseras från Respa till "
"Exchange kalender; förevarande händelser fortsätter att uppdateras"

#: respa_exchange/models.py:106
msgid "principal email"
msgstr "viktigaste email"

#: respa_exchange/models.py:108
msgid "the email address for this resource in Exchange"
msgstr "email adressen för den här resursen i Exchange"

#: respa_exchange/models.py:112
msgid "Exchange resource"
msgstr "Exchange resursen"

#: respa_exchange/models.py:113
msgid "Exchange resources"
msgstr "Exchange resurser"

#: respa_exchange/models.py:184
msgid "Exchange reservation"
msgstr "Exchange reservation"

#: respa_exchange/models.py:185
msgid "Exchange reservations"
msgstr "Exchange reservationer"

#: respa_outlook/admin.py:22 respa_outlook/models.py:29
#, fuzzy
#| msgid "Exchange configurations"
msgid "Outlook configurations"
msgstr "Exchange konfigurationer"

#: respa_outlook/admin.py:32 respa_outlook/models.py:156
#, fuzzy
#| msgid "No reservations"
msgid "Outlook reservation"
msgstr "Ingen bokning"

#: respa_outlook/admin.py:33 respa_outlook/models.py:157
#, fuzzy
#| msgid "No reservations"
msgid "Outlook reservations"
msgstr "Ingen bokning"

#: respa_outlook/models.py:17
#, fuzzy
#| msgid "Exchange configuration"
msgid "Configuration name"
msgstr "Exchange konfiguration"

#: respa_outlook/models.py:143
#, fuzzy
#| msgid "Reserver name"
msgid "Reserver name & Resource"
msgstr "Reservnamn"

#: respa_outlook/models.py:148
#, fuzzy
#| msgid "Exchange resource"
msgid "Exchange ID"
msgstr "Exchange resursen"

#: respa_outlook/models.py:149
#, fuzzy
#| msgid "Exchange resource"
msgid "Exchange Key"
msgstr "Exchange resursen"

#: respa_outlook/models.py:151
#, fuzzy
#| msgid "Modified by"
msgid "Modified"
msgstr "Modifierad av"

#: tkusers/admin.py:36
msgid "Django admin"
msgstr ""

#: tkusers/admin.py:37
#, python-format
msgid "%(site_name)s admin"
msgstr ""

#: tkusers/apps.py:8
msgid "Turku Users"
msgstr ""

#: tkusers/models.py:23
msgid "AD Group"
msgstr ""

#: tkusers/models.py:38
msgid "AD Group Mapping"
msgstr ""

#: tkusers/oidc.py:50
#, python-brace-format
msgid "Not authorized for API scope \"{api_scope}\""
msgstr ""

#: tkusers/oidc.py:63
msgid "Invalid Authorization header. No credentials provided"
msgstr ""

#: tkusers/oidc.py:66
msgid ""
"Invalid Authorization header. Credentials string should not contain spaces."
msgstr ""

#: tkusers/templates/admin/base_site_default.html:3
msgid "Django site admin"
msgstr ""

#: tkusers/templates/admin/base_site_default.html:32
#, fuzzy
#| msgid "unit administrator"
msgid "Django administration"
msgstr "Enhets administratör"

#: tkusers/user_utils.py:68
#, fuzzy
#| msgid "Invalid value"
msgid "Invalid payload"
msgstr "Ogiltigt värde"

#: tkusers/views.py:24
msgid "You have been successfully logged out."
msgstr ""

#: users/admin.py:44
#, fuzzy
#| msgid "Person"
msgid "Personal info"
msgstr "Person"

#: users/admin.py:47
#, fuzzy
#| msgid "Start date"
msgid "Important dates"
msgstr "Start datum"

#: users/admin.py:135
#, python-format
msgid "%(name)s object with primary key %(key)r does not exist."
msgstr ""

#: users/admin.py:145
msgid "Password changed successfully."
msgstr ""

#: users/admin.py:165
#, python-format
msgid "Change password: %s"
msgstr ""

#: users/models.py:11
#, fuzzy
#| msgid "Host name"
msgid "First name"
msgstr "Värdnamn"

#: users/models.py:12
#, fuzzy
#| msgid "Host name"
msgid "Last name"
msgstr "Värdnamn"

#: users/models.py:14
#, fuzzy
#| msgid "Start date"
msgid "Birthdate"
msgstr "Start datum"

#: users/models.py:22
msgid "Favorite resources"
msgstr "Favorit resurser"

#: users/models.py:28
msgid "staff status"
msgstr "personal status"

#: users/models.py:31
msgid ""
"Designates whether the user can log into Django Admin or Respa Admin sites."
msgstr ""
"anger om användaren kan logga in på Django Admin eller Respa Admin "
"webbplatser."

#: users/models.py:35
msgid "general administrator status"
msgstr "universell administratör"

#: users/models.py:37
msgid ""
"Designates whether the user is a General Administrator with special "
"permissions to many objects within Respa. This is almost as powerful as "
"superuser."
msgstr ""
"anger om användaren är en General Administrator med särskilda behörigheter "
"för många objekt inom Respa"
<<<<<<< HEAD
=======

#~ msgid "Extra questions"
#~ msgstr "Extra frågor"

msgid "Reservation failed. Too many reservations at once."
msgstr "Bokningen misslyckades. För många bokningar."

msgid "Reservation failed. Overlap with existing reservations."
msgstr "Bokningen misslyckades. Någon av tiderna är redan bokad."

msgid "Reservation failed. Make sure reservation period is correct."
msgstr "Bokningen misslyckades. Kolla reserveringstiderna."

msgid "Reservation failed. Begin or end time is missing."
msgstr "Bokningen misslyckades. Någon av tiderna fattas."

msgid "Reservation failed. Try again later."
msgstr "Bokningen misslyckades. Försök igen senare."
>>>>>>> d0464212

#~ msgid "Extra questions"
#~ msgstr "Extra frågor"

#~ msgid "Extra questions for reservation"
#~ msgstr "Extra frågor för bokning"

#~ msgid "Reservation failed. Try again later."
#~ msgstr "Bokningen misslyckades. Försök igen senare."<|MERGE_RESOLUTION|>--- conflicted
+++ resolved
@@ -168,201 +168,96 @@
 msgid "Comments"
 msgstr "Kommentarer"
 
-<<<<<<< HEAD
-#: kulkunen/models.py:36 kulkunen/models.py:89
 msgid "installed"
 msgstr ""
 
-#: kulkunen/models.py:37 kulkunen/models.py:92
 msgid "removed"
 msgstr ""
 
-#: kulkunen/models.py:46
-=======
-msgid "installed"
-msgstr ""
-
-msgid "removed"
-msgstr ""
-
->>>>>>> d0464212
 #, fuzzy
 #| msgctxt "singular"
 #| msgid "terms of use"
 msgid "State of the user"
 msgstr "villkor"
 
-<<<<<<< HEAD
-#: kulkunen/models.py:54 kulkunen/models.py:121 kulkunen/models.py:250
-=======
->>>>>>> d0464212
 #, fuzzy
 #| msgid "Identifier"
 msgid "identifier"
 msgstr "Identifierare"
 
-<<<<<<< HEAD
-#: kulkunen/models.py:55
 msgid "Identifier of user in the access control system (if any)"
 msgstr ""
 
-#: kulkunen/models.py:67
-=======
-msgid "Identifier of user in the access control system (if any)"
-msgstr ""
-
->>>>>>> d0464212
 #, fuzzy
 #| msgid "unit identifier"
 msgid "[No identifier]"
 msgstr "identifierare av enhet"
 
-<<<<<<< HEAD
-#: kulkunen/models.py:69
-=======
->>>>>>> d0464212
 #, python-brace-format
 msgid "{uuid}: {name}"
 msgstr ""
 
-<<<<<<< HEAD
-#: kulkunen/models.py:71
-=======
->>>>>>> d0464212
 #, python-brace-format
 msgid "{uuid}"
 msgstr ""
 
-<<<<<<< HEAD
-#: kulkunen/models.py:88 resources/models/reservation.py:108
 msgid "requested"
 msgstr "begärd"
 
-#: kulkunen/models.py:90 payments/models.py:202
-#: resources/models/reservation.py:105
 msgid "cancelled"
 msgstr "avbruten"
 
-#: kulkunen/models.py:91
-=======
-msgid "requested"
-msgstr "begärd"
-
-msgid "cancelled"
-msgstr "avbruten"
-
->>>>>>> d0464212
 #, fuzzy
 #| msgid "Remove image"
 msgid "removing"
 msgstr "Radera bild"
 
-<<<<<<< HEAD
-#: kulkunen/models.py:115
-=======
->>>>>>> d0464212
 #, fuzzy
 #| msgid "Access code"
 msgid "access code"
 msgstr "Behörighetskod"
 
-<<<<<<< HEAD
-#: kulkunen/models.py:118
 msgid "State of the grant"
 msgstr ""
 
-#: kulkunen/models.py:122
 msgid "Identifier of grant in the access control system (if any)"
 msgstr ""
 
-#: kulkunen/models.py:125
 msgid "How many times the system has tried to install this grant and failed"
 msgstr ""
 
-#: kulkunen/models.py:128
 msgid "How many times the system has tried to remove this grant (and failed)"
 msgstr ""
 
-#: kulkunen/models.py:139
-=======
-msgid "State of the grant"
-msgstr ""
-
-msgid "Identifier of grant in the access control system (if any)"
-msgstr ""
-
-msgid "How many times the system has tried to install this grant and failed"
-msgstr ""
-
-msgid "How many times the system has tried to remove this grant (and failed)"
-msgstr ""
-
->>>>>>> d0464212
 #, fuzzy, python-brace-format
 #| msgid "Slot size for reservation time"
 msgid "{user} {reservation} ({state})"
 msgstr "Spårstorlek för bokningstid"
 
-<<<<<<< HEAD
-#: kulkunen/models.py:241
 msgid "system"
 msgstr ""
 
-#: kulkunen/models.py:247 resources/models/resource.py:256
-#: respa_exchange/models.py:87
 msgid "resource"
 msgstr "resurs"
 
-#: kulkunen/models.py:251
 msgid "Identifier of resource in the access control system (if any)"
 msgstr ""
 
-#: kulkunen/models.py:254 kulkunen/models.py:336
 msgid "Driver-specific configuration"
 msgstr ""
 
-#: kulkunen/models.py:255 kulkunen/models.py:337
 msgid "Internal driver data"
 msgstr ""
 
-#: kulkunen/models.py:332
-=======
-msgid "system"
-msgstr ""
-
-msgid "resource"
-msgstr "resurs"
-
-msgid "Identifier of resource in the access control system (if any)"
-msgstr ""
-
-msgid "Driver-specific configuration"
-msgstr ""
-
-msgid "Internal driver data"
-msgstr ""
-
->>>>>>> d0464212
 #, fuzzy
 #| msgid "reservation"
 msgid "reservation leeway"
 msgstr "reservation"
 
-<<<<<<< HEAD
-#: kulkunen/models.py:333
-#, fuzzy
-#| msgid "How many hours before reservation the reminder is sent"
 msgid ""
 "How many minutes before and after the reservation the access will be allowed"
-msgstr "Hur många timmar före reserveringen ska SMS-påminnelsen skickas"
-
-#: notifications/apps.py:7
-=======
-msgid ""
-"How many minutes before and after the reservation the access will be allowed"
-msgstr ""
-
->>>>>>> d0464212
+msgstr ""
+
 msgid "Notifications"
 msgstr "Notifikationer"
 
@@ -434,37 +329,9 @@
 msgid "Reservation created with access code"
 msgstr "Bokning skapad med behörighetskod"
 
-<<<<<<< HEAD
-#: notifications/models.py:85
-#, fuzzy
-#| msgid "Reservation created with access code"
-msgid "Reservation created with access code official"
-msgstr "Bokning skapad med behörighetskod"
-
-#: notifications/models.py:86
-#, fuzzy
-#| msgid "Reservation created with access code"
-msgid "Reservation created with access code by official"
-msgstr "Bokning skapad med behörighetskod"
-
-#: notifications/models.py:88
-msgid "Reservation confirmed"
-msgstr "Bokning godkänd"
-
-#: notifications/models.py:89
-msgid "Reservation denied"
-msgstr "Bokning avböjd"
-
-#: notifications/models.py:90
 msgid "Access code was created for a reservation"
 msgstr ""
 
-#: notifications/models.py:92
-=======
-msgid "Access code was created for a reservation"
-msgstr ""
-
->>>>>>> d0464212
 msgid "Catering order created"
 msgstr "Catering beställning skapad"
 
@@ -535,404 +402,202 @@
 msgid "Notification templates"
 msgstr "Meddelande mallar"
 
-<<<<<<< HEAD
-#: payments/admin.py:35
 msgid "All the resources must have manual reservation confirmation disabled."
 msgstr ""
 
-#: payments/admin.py:49
 msgid "price"
 msgstr ""
 
-#: payments/admin.py:52 payments/admin.py:62 payments/models.py:96
-#: resources/models/resource.py:257
 msgid "resources"
 msgstr "resurser"
 
-#: payments/admin.py:67 payments/admin.py:184 payments/models.py:60
-=======
-msgid "All the resources must have manual reservation confirmation disabled."
-msgstr ""
-
-msgid "price"
-msgstr ""
-
-msgid "resources"
-msgstr "resurser"
-
->>>>>>> d0464212
 #, fuzzy
 #| msgid "created"
 msgid "created at"
 msgstr "skapad"
 
-<<<<<<< HEAD
-#: payments/admin.py:72
-=======
->>>>>>> d0464212
 #, fuzzy
 #| msgid "Modified by"
 msgid "modified at"
 msgstr "Modifierad av"
 
-<<<<<<< HEAD
-#: payments/admin.py:87 payments/models.py:90
-=======
->>>>>>> d0464212
 #, fuzzy
 #| msgid "Copy time period"
 msgid "price period"
 msgstr "Kopiera tidsperiod"
 
-<<<<<<< HEAD
-#: payments/admin.py:103
-=======
->>>>>>> d0464212
 #, fuzzy
 #| msgid "resource type"
 msgid "product type"
 msgstr "typ av resurs"
 
-<<<<<<< HEAD
-#: payments/admin.py:108 payments/admin.py:179 payments/models.py:79
 msgid "price including VAT"
 msgstr ""
 
-#: payments/admin.py:113
-=======
-msgid "price including VAT"
-msgstr ""
-
->>>>>>> d0464212
 #, fuzzy
 #| msgid "unit group"
 msgid "unit price"
 msgstr "enhetgrupp"
 
-<<<<<<< HEAD
-#: payments/admin.py:118 payments/models.py:83
 msgid "tax percentage"
 msgstr ""
 
-#: payments/admin.py:133
 msgid "timestamp"
 msgstr ""
 
-#: payments/admin.py:174
-=======
-msgid "tax percentage"
-msgstr ""
-
-msgid "timestamp"
-msgstr ""
-
->>>>>>> d0464212
 #, fuzzy
 #| msgid "username"
 msgid "user"
 msgstr "användarnamn"
 
-<<<<<<< HEAD
-#: payments/api/base.py:51
 msgid "Cannot exceed max product quantity"
 msgstr ""
 
-#: payments/api/base.py:61
-=======
-msgid "Cannot exceed max product quantity"
-msgstr ""
-
->>>>>>> d0464212
 #, fuzzy
 #| msgid "This field cannot have a value with this resource"
 msgid "This product isn't available on the resource."
 msgstr "Det här fältet kan inte ha ett värde med den här resursen"
 
-<<<<<<< HEAD
-#: payments/api/reservation.py:56
 msgid "At least one order line required."
 msgstr ""
 
-#: payments/api/reservation.py:61
 msgid "Order lines cannot contain duplicate products."
 msgstr ""
 
-#: payments/api/reservation.py:66
-=======
-msgid "At least one order line required."
-msgstr ""
-
-msgid "Order lines cannot contain duplicate products."
-msgstr ""
-
->>>>>>> d0464212
 #, fuzzy
 #| msgid "The order contains products from several providers."
 msgid "The order must contain at least one product of type \"rent\"."
 msgstr "Ordern innehåller produkter från flera leverantörer."
 
-<<<<<<< HEAD
-#: payments/models.py:49
-=======
->>>>>>> d0464212
 #, fuzzy
 #| msgid "Parent"
 msgid "rent"
 msgstr "Förälder"
 
-<<<<<<< HEAD
-#: payments/models.py:50
 msgid "extra"
 msgstr ""
 
-#: payments/models.py:56
-=======
-msgid "extra"
-msgstr ""
-
->>>>>>> d0464212
 #, fuzzy
 #| msgid "period"
 msgid "per period"
 msgstr "period"
 
-<<<<<<< HEAD
-#: payments/models.py:57
 msgid "fixed"
 msgstr ""
 
-#: payments/models.py:64
-=======
-msgid "fixed"
-msgstr ""
-
->>>>>>> d0464212
 #, fuzzy
 #| msgid "Catering product"
 msgid "internal product ID"
 msgstr "Catering produkt"
 
-<<<<<<< HEAD
-#: payments/models.py:70
 msgid "archived_at"
 msgstr ""
 
-#: payments/models.py:73
-=======
-msgid "archived_at"
-msgstr ""
-
->>>>>>> d0464212
 #, fuzzy
 #| msgid "Main type"
 msgid "type"
 msgstr "Huvudtyp"
 
-<<<<<<< HEAD
-#: payments/models.py:74
 msgid "SKU"
 msgstr ""
 
-#: payments/models.py:75 respa_exchange/models.py:23
 msgid "name"
 msgstr "namn"
 
-#: payments/models.py:76 resources/models/availability.py:197
 msgid "description"
 msgstr "beskrivning"
 
-#: payments/models.py:87
-=======
-msgid "SKU"
-msgstr ""
-
-msgid "name"
-msgstr "namn"
-
-msgid "description"
-msgstr "beskrivning"
-
->>>>>>> d0464212
 #, fuzzy
 #| msgid "resource type"
 msgid "price type"
 msgstr "typ av resurs"
 
-<<<<<<< HEAD
-#: payments/models.py:93
-=======
->>>>>>> d0464212
 #, fuzzy
 #| msgid "Quantity"
 msgid "max quantity"
 msgstr "Kvantitet"
 
-<<<<<<< HEAD
-#: payments/models.py:101 payments/models.py:284
-=======
->>>>>>> d0464212
 #, fuzzy
 #| msgid "Product"
 msgid "product"
 msgstr "Produkt"
 
-<<<<<<< HEAD
-#: payments/models.py:102
-=======
->>>>>>> d0464212
 #, fuzzy
 #| msgid "Product"
 msgid "products"
 msgstr "Produkt"
 
-<<<<<<< HEAD
-#: payments/models.py:113
 msgid "This field requires a non-zero value when price type is \"per period\"."
 msgstr ""
 
-#: payments/models.py:198
 msgid "waiting"
 msgstr ""
 
-#: payments/models.py:199 resources/models/reservation.py:106
 msgid "confirmed"
 msgstr "godkänd"
 
-#: payments/models.py:200
 msgid "rejected"
 msgstr ""
 
-#: payments/models.py:201
 msgid "expired"
 msgstr ""
 
-#: payments/models.py:205
-=======
-msgid "This field requires a non-zero value when price type is \"per period\"."
-msgstr ""
-
-msgid "waiting"
-msgstr ""
-
-msgid "confirmed"
-msgstr "godkänd"
-
-msgid "rejected"
-msgstr ""
-
-msgid "expired"
-msgstr ""
-
->>>>>>> d0464212
 #, fuzzy
 #| msgid "State"
 msgid "state"
 msgstr "Tillstånd"
 
-<<<<<<< HEAD
-#: payments/models.py:206
-=======
->>>>>>> d0464212
 #, fuzzy
 #| msgid "Phone number"
 msgid "order number"
 msgstr "Telefonnummer"
 
-<<<<<<< HEAD
-#: payments/models.py:208 resources/api/reservation.py:867
-#: resources/models/reservation.py:183
 msgid "reservation"
 msgstr "reservation"
 
-#: payments/models.py:214 payments/models.py:282
-=======
-msgid "reservation"
-msgstr "reservation"
-
->>>>>>> d0464212
 #, fuzzy
 #| msgid "Order"
 msgid "order"
 msgstr "Beställning"
 
-<<<<<<< HEAD
-#: payments/models.py:215
-=======
->>>>>>> d0464212
 #, fuzzy
 #| msgid "Order"
 msgid "orders"
 msgstr "Beställning"
 
-<<<<<<< HEAD
-#: payments/models.py:287
-=======
->>>>>>> d0464212
 #, fuzzy
 #| msgid "Quantity"
 msgid "quantity"
 msgstr "Kvantitet"
 
-<<<<<<< HEAD
-#: payments/models.py:290
-=======
->>>>>>> d0464212
 #, fuzzy
 #| msgid "Catering order line"
 msgid "order line"
 msgstr "Catering beställning linje"
 
-<<<<<<< HEAD
-#: payments/models.py:291
-=======
->>>>>>> d0464212
 #, fuzzy
 #| msgid "Catering order lines"
 msgid "order lines"
 msgstr "Catering beställning linjer"
 
-<<<<<<< HEAD
-#: payments/models.py:306 payments/models.py:315
 msgid "order log entry"
 msgstr ""
 
-#: payments/models.py:310
-=======
-msgid "order log entry"
-msgstr ""
-
->>>>>>> d0464212
 #, fuzzy
 #| msgid "Illegal state change"
 msgid "state change"
 msgstr "Otillåten förändring av tillstånd"
 
-<<<<<<< HEAD
-#: payments/models.py:316
 msgid "order log entries"
 msgstr ""
 
-#: payments/utils.py:48
 msgid "hour"
 msgstr ""
 
-#: payments/utils.py:50
-=======
-msgid "order log entries"
-msgstr ""
-
-msgid "hour"
-msgstr ""
-
->>>>>>> d0464212
 #, python-brace-format
 msgid "{hours} hours"
 msgstr ""
 
-<<<<<<< HEAD
-#: reports/api/daily_reservations.py:59
-=======
->>>>>>> d0464212
 msgid "No reservations."
 msgstr "Ingen bokning"
 
@@ -1052,28 +717,12 @@
 msgid "The resource is reservable only after %(datetime)s"
 msgstr ""
 
-<<<<<<< HEAD
-#: resources/api/reservation.py:237
-#, fuzzy
-#| msgid "Only allowed to be set by staff members"
-msgid "Only allowed to be set by resource managers"
-msgstr "Endast tillåtet att fastställas av personal. "
-
-#: resources/api/reservation.py:241
-#, fuzzy
-#| msgid "You are not allowed to make reservations in this resource."
-msgid "You are not allowed to make a reservation of this type"
-msgstr "Du får inte göra reservationer i denna resurs."
-
-#: resources/api/reservation.py:245
-=======
 msgid "Only allowed to be set by resource managers"
 msgstr "Tillåts endast ställas in av resurshanterare"
 
 msgid "You are not allowed to make a reservation of this type"
 msgstr "Du får inte boka den här typen"
 
->>>>>>> d0464212
 msgid "Only allowed to be set by staff members"
 msgstr "Endast tillåtet att fastställas av personal. "
 
@@ -1116,10 +765,6 @@
 msgid "reservations"
 msgstr "reservationer"
 
-<<<<<<< HEAD
-#: resources/apps.py:7
-=======
->>>>>>> d0464212
 msgid "Resource app"
 msgstr "Resurs app"
 
@@ -1135,140 +780,75 @@
 msgid "unit manager"
 msgstr "Enhets chef"
 
-<<<<<<< HEAD
-#: resources/models/accessibility.py:13 resources/models/accessibility.py:30
-#: resources/models/accessibility.py:56 resources/models/accessibility.py:81
-#: resources/models/base.py:52
+msgid "unit viewer"
+msgstr "Enhets visare"
+
 msgid "Time of modification"
 msgstr "Modifieringstidpukt"
 
-#: resources/models/accessibility.py:16
-=======
-msgid "unit viewer"
-msgstr "Enhets visare"
-
-msgid "Time of modification"
-msgstr "Modifieringstidpukt"
-
->>>>>>> d0464212
 #, fuzzy
 #| msgid "Accessibility"
 msgid "accessibility viewpoint"
 msgstr "Tillgänglighet"
 
-<<<<<<< HEAD
-#: resources/models/accessibility.py:17
-=======
->>>>>>> d0464212
 #, fuzzy
 #| msgid "Accessibility"
 msgid "accessibility viewpoints"
 msgstr "Tillgänglighet"
 
-<<<<<<< HEAD
-#: resources/models/accessibility.py:27 resources/models/accessibility.py:52
-#: resources/models/accessibility.py:77
-=======
->>>>>>> d0464212
 #, fuzzy
 #| msgid "Accessibility"
 msgid "Accessibility summary value"
 msgstr "Tillgänglighet"
 
-<<<<<<< HEAD
-#: resources/models/accessibility.py:28
-=======
->>>>>>> d0464212
 #, fuzzy
 #| msgid "Catering product"
 msgid "Ordering priority"
 msgstr "Catering produkt"
 
-<<<<<<< HEAD
-#: resources/models/accessibility.py:34
-=======
->>>>>>> d0464212
 #, fuzzy
 #| msgid "Accessibility"
 msgid "accessibility value"
 msgstr "Tillgänglighet"
 
-<<<<<<< HEAD
-#: resources/models/accessibility.py:35
-=======
->>>>>>> d0464212
 #, fuzzy
 #| msgid "Accessibility"
 msgid "accessibility values"
 msgstr "Tillgänglighet"
 
-<<<<<<< HEAD
-#: resources/models/accessibility.py:49 resources/models/accessibility.py:74
-=======
->>>>>>> d0464212
 #, fuzzy
 #| msgid "Accessibility"
 msgid "Resource Accessibility"
 msgstr "Tillgänglighet"
 
-<<<<<<< HEAD
-#: resources/models/accessibility.py:51 resources/models/accessibility.py:76
-#: resources/models/availability.py:110 resources/models/reservation.py:119
-#: resources/models/resource.py:684 respa_outlook/models.py:18
 msgid "Resource"
 msgstr "Resurs"
 
-#: resources/models/accessibility.py:54 resources/models/accessibility.py:79
-=======
-msgid "Resource"
-msgstr "Resurs"
-
->>>>>>> d0464212
 #, fuzzy
 #| msgid "Resource group"
 msgid "Resource ordering priority"
 msgstr "Resursgrupp"
 
-<<<<<<< HEAD
-#: resources/models/accessibility.py:61
-=======
->>>>>>> d0464212
 #, fuzzy
 #| msgid "Enter accessibility data"
 msgid "resource accessibility summary"
 msgstr "Ange tillgänglighetsdata"
 
-<<<<<<< HEAD
-#: resources/models/accessibility.py:62
-=======
->>>>>>> d0464212
 #, fuzzy
 #| msgid "Enter accessibility data"
 msgid "resource accessibility summaries"
 msgstr "Ange tillgänglighetsdata"
 
-<<<<<<< HEAD
-#: resources/models/accessibility.py:86
-=======
->>>>>>> d0464212
 #, fuzzy
 #| msgid "Enter accessibility data"
 msgid "unit accessibility summary"
 msgstr "Ange tillgänglighetsdata"
 
-<<<<<<< HEAD
-#: resources/models/accessibility.py:87
-=======
->>>>>>> d0464212
 #, fuzzy
 #| msgid "Enter accessibility data"
 msgid "unit accessibility summaries"
 msgstr "Ange tillgänglighetsdata"
 
-<<<<<<< HEAD
-#: resources/models/availability.py:14
-=======
->>>>>>> d0464212
 msgid "open"
 msgstr "öppen"
 
@@ -1280,12 +860,6 @@
 msgid "-"
 msgstr "-"
 
-<<<<<<< HEAD
-#: resources/models/availability.py:112 resources/models/resource.py:176
-#: resources/models/unit.py:192
-#: respa_admin/templates/respa_admin/resources/form/_permissions.html:11
-=======
->>>>>>> d0464212
 msgid "Unit"
 msgstr "Enhet"
 
@@ -1370,10 +944,6 @@
 msgid "Range between opens and closes"
 msgstr "Tid mellan öppnar och stänger"
 
-<<<<<<< HEAD
-#: resources/models/availability.py:200
-=======
->>>>>>> d0464212
 msgid "day"
 msgstr "dag"
 
@@ -1381,10 +951,6 @@
 msgid "days"
 msgstr "dagar"
 
-<<<<<<< HEAD
-#: resources/models/base.py:53
-=======
->>>>>>> d0464212
 msgid "Modified by"
 msgstr "Modifierad av"
 
@@ -1442,23 +1008,15 @@
 msgid "Can view reservation extra fields"
 msgstr "Kan se reservationers extra fält"
 
-<<<<<<< HEAD
-#: resources/models/permissions.py:10
+msgid "Can view reservation user"
+msgstr "Kan se reservationers användare"
+
 msgid "Can access reservation comments"
 msgstr "Kan ser kommentarer i reservationer"
 
-#: resources/models/permissions.py:11
-=======
-msgid "Can view reservation user"
-msgstr "Kan se reservationers användare"
-
-msgid "Can access reservation comments"
-msgstr "Kan ser kommentarer i reservationer"
-
 msgid "Can create comments for a reservation"
 msgstr "Kan skapa kommentarer för en reservation"
 
->>>>>>> d0464212
 msgid "Can view reservation catering orders"
 msgstr "Kan visa reservationer catering beställningar"
 
@@ -1466,27 +1024,16 @@
 msgid "Can modify reservation catering orders"
 msgstr "Kan redigera reservation catering beställningar"
 
-<<<<<<< HEAD
-#: resources/models/permissions.py:13
-=======
->>>>>>> d0464212
 #, fuzzy
 #| msgid "Can view reservation catering orders"
 msgid "Can view reservation product orders"
 msgstr "Kan visa reservationer catering beställningar"
 
-<<<<<<< HEAD
-#: resources/models/permissions.py:14
-=======
->>>>>>> d0464212
 #, fuzzy
 #| msgid "Can modify reservations"
 msgid "Can modify paid reservations"
 msgstr "Kan modifiera reservationer"
 
-<<<<<<< HEAD
-#: resources/models/reservation.py:104
-=======
 msgid "Can bypass payment for paid reservations"
 msgstr "Kan åsidosätta betalningen av bokningen"
 
@@ -1502,7 +1049,6 @@
 msgid "Can create reservations for other registered users"
 msgstr "Kan skapa reservationer för andra registrerade användare"
 
->>>>>>> d0464212
 msgid "created"
 msgstr "skapad"
 
@@ -1510,17 +1056,6 @@
 msgid "denied"
 msgstr "nekad"
 
-<<<<<<< HEAD
-#: resources/models/reservation.py:109
-msgid "waiting for payment"
-msgstr ""
-
-#: resources/models/reservation.py:115
-#, fuzzy
-#| msgid "No reservations"
-msgid "Normal reservation"
-msgstr "Ingen bokning"
-=======
 msgid "waiting for payment"
 msgstr ""
 
@@ -1529,7 +1064,6 @@
 
 msgid "Resource blocked"
 msgstr "Resurs blockerad"
->>>>>>> d0464212
 
 #: resources/models/reservation.py:116
 #, fuzzy
@@ -1589,23 +1123,9 @@
 msgid "Host name"
 msgstr "Värdnamn"
 
-<<<<<<< HEAD
-#: resources/models/reservation.py:150
-msgid "Require assistance"
-msgstr ""
-
-#: resources/models/reservation.py:151
-#, fuzzy
-#| msgid "Reservation"
-msgid "Require workstation"
-msgstr "Reservation"
-
-#: resources/models/reservation.py:155
-=======
 msgid "Reservation extra questions"
 msgstr "Extra frågor för bokning"
 
->>>>>>> d0464212
 msgid "Reserver name"
 msgstr "Reservnamn"
 
@@ -1641,46 +1161,26 @@
 msgid "Company"
 msgstr "Företag"
 
-<<<<<<< HEAD
-#: resources/models/reservation.py:165
-=======
->>>>>>> d0464212
 #, fuzzy
 #| msgid "Billing address street"
 msgid "Billing first name"
 msgstr "Fakturering gatuadress"
 
-<<<<<<< HEAD
-#: resources/models/reservation.py:166
-=======
->>>>>>> d0464212
 #, fuzzy
 #| msgid "Billing address street"
 msgid "Billing last name"
 msgstr "Fakturering gatuadress"
 
-<<<<<<< HEAD
-#: resources/models/reservation.py:167
-=======
->>>>>>> d0464212
 #, fuzzy
 #| msgid "Billing address zip"
 msgid "Billing email address"
 msgstr "Fakturering gatuadress postnummer"
 
-<<<<<<< HEAD
-#: resources/models/reservation.py:168
-=======
->>>>>>> d0464212
 #, fuzzy
 #| msgid "Phone number"
 msgid "Billing phone number"
 msgstr "Telefonnummer"
 
-<<<<<<< HEAD
-#: resources/models/reservation.py:169
-=======
->>>>>>> d0464212
 msgid "Billing address street"
 msgstr "Fakturering gatuadress"
 
@@ -1810,9 +1310,6 @@
 msgid "purposes"
 msgstr "syften"
 
-<<<<<<< HEAD
-#: resources/models/resource.py:127
-=======
 msgid "Payment terms"
 msgstr "Betalnings villkor"
 
@@ -1822,7 +1319,6 @@
 msgid "Terms type"
 msgstr "Typ av villkor"
 
->>>>>>> d0464212
 msgctxt "singular"
 msgid "terms of use"
 msgstr "villkor"
@@ -1844,21 +1340,9 @@
 msgid "Strong"
 msgstr "Stark"
 
-<<<<<<< HEAD
-#: resources/models/resource.py:171
-#, fuzzy
-#| msgid "6-digit pin code"
-msgid "4-digit PIN code"
-msgstr "6-siffrig PIN-kod"
-
-#: resources/models/resource.py:172
-#, fuzzy
-#| msgid "6-digit pin code"
-=======
 msgid "4-digit PIN code"
 msgstr "4-siffrig PIN-kod"
 
->>>>>>> d0464212
 msgid "6-digit PIN code"
 msgstr "6-siffrig PIN-kod"
 
@@ -1946,14 +1430,6 @@
 msgid "Responsible contact info"
 msgstr "Ansvarig person"
 
-<<<<<<< HEAD
-#: resources/models/resource.py:212
-msgid "Generic terms"
-msgstr "Allmänna villkor"
-
-#: resources/models/resource.py:214
-=======
->>>>>>> d0464212
 msgid "Specific terms"
 msgstr "Specifika villkor"
 
@@ -1984,26 +1460,14 @@
 msgid "Access code type"
 msgstr "Typ av behörighetskod"
 
-<<<<<<< HEAD
-#: resources/models/resource.py:234
-=======
->>>>>>> d0464212
 #, fuzzy
 #| msgid "Can view reservation access code"
 msgid "Generate access codes"
 msgstr "Kan se reservationers behörighetskod"
 
-<<<<<<< HEAD
-#: resources/models/resource.py:235
 msgid "Should access codes generated by the general system"
 msgstr ""
 
-#: resources/models/resource.py:237 resources/models/unit.py:73
-=======
-msgid "Should access codes generated by the general system"
-msgstr ""
-
->>>>>>> d0464212
 msgid "Reservable max. days in advance"
 msgstr "Bokningsbar dagar i förväg"
 
@@ -2023,17 +1487,6 @@
 "En URL till ett externt bokningssystem om den här resursen hanteras "
 "annorstädes"
 
-<<<<<<< HEAD
-#: resources/models/resource.py:250 respa_outlook/admin.py:21
-#: respa_outlook/models.py:28
-#, fuzzy
-#| msgid "Exchange configuration"
-msgid "Outlook configuration"
-msgstr "Exchange konfiguration"
-
-#: resources/models/resource.py:315
-=======
->>>>>>> d0464212
 msgid "You cannot make a multi day reservation"
 msgstr ""
 
@@ -2058,17 +1511,9 @@
 msgid "This value must be a multiple of slot_size"
 msgstr "Detta värde måste vara ett flertal av slot_size"
 
-<<<<<<< HEAD
-#: resources/models/resource.py:674
 msgid "This cannot be enabled because the resource has product(s)."
 msgstr ""
 
-#: resources/models/resource.py:679
-=======
-msgid "This cannot be enabled because the resource has product(s)."
-msgstr ""
-
->>>>>>> d0464212
 msgid "Main photo"
 msgstr "Huvudbild"
 
@@ -2187,34 +1632,12 @@
 msgid "Picture caption"
 msgstr "Bilddtext"
 
-<<<<<<< HEAD
-#: resources/models/unit.py:78
-#, fuzzy
-#| msgid "External calendar"
-msgid "External data source"
-msgstr "Externt kalendersystem"
-
-#: resources/models/unit.py:80
-msgid "External data source for opening hours"
-msgstr ""
-
-#: resources/models/unit.py:82
-msgid "Send SMS Reminder"
-msgstr "Skicka SMS-påminnelse"
-
-#: resources/models/unit.py:84
-msgid "How many hours before reservation the reminder is sent"
-msgstr "Hur många timmar före reserveringen ska SMS-påminnelsen skickas"
-
-#: resources/models/unit.py:90
-=======
 msgid "External data source"
 msgstr "Extern datakälla"
 
 msgid "External data source for opening hours"
 msgstr "Extern datakälla för öppettider"
 
->>>>>>> d0464212
 msgid "unit"
 msgstr "enhet"
 
@@ -2288,18 +1711,9 @@
 msgstr[0] ""
 msgstr[1] ""
 
-<<<<<<< HEAD
-#: resources/templates/admin/municipalities/import_template.html:10
-#: resources/templates/admin/units/import_template.html:10
-msgid "Home"
-msgstr ""
-
-#: resources/templates/admin/resources/period_inline.html:10
-=======
 msgid "Home"
 msgstr "Hem"
 
->>>>>>> d0464212
 msgid "Add Another"
 msgstr ""
 
@@ -2365,19 +1779,11 @@
 msgid "Allows user to grant permissions to units"
 msgstr "Tillåter användare att bevilja behörigheter till behörigheter"
 
-<<<<<<< HEAD
-#: respa_admin/forms.py:462
-msgid "You can't add permissions to unit you are not admin of"
-msgstr ""
-"Du kan inte bevilja behörigheter till enheter som du inte är administratör "
-"för"
-=======
 msgid ""
 "You can't add, change or delete permissions to unit you are not admin of"
 msgstr ""
 "Du kan inte bevilja, redigera eller radera behörigheter till enheter som du "
 "inte är administratör för"
->>>>>>> d0464212
 
 #: respa_admin/templates/respa_admin/_nav.html:49
 msgid "Log out"
@@ -2392,31 +1798,15 @@
 msgid "Contact us"
 msgstr "Kontakta oss"
 
-<<<<<<< HEAD
-#: respa_admin/templates/respa_admin/_nav.html:99
 msgid "Instructions"
 msgstr "Instruktioner"
 
-#: respa_admin/templates/respa_admin/common/_notification.html:5
-msgid "Logged in as user"
-msgstr ""
-
-#: respa_admin/templates/respa_admin/common/_period_day.html:32
-msgid "Copy to next"
-msgstr ""
-
-#: respa_admin/templates/respa_admin/common/_periods_accordion.html:19
-=======
-msgid "Instructions"
-msgstr "Instruktioner"
-
 msgid "Copy to next"
 msgstr "Kopiera till nästa"
 
 msgid "New period"
 msgstr "Ny tidsperiod"
 
->>>>>>> d0464212
 msgid "Copy time period"
 msgstr "Kopiera tidsperiod"
 
@@ -2469,14 +1859,6 @@
 msgid "Login failed"
 msgstr "Inloggningen misslyckades"
 
-<<<<<<< HEAD
-#: respa_admin/templates/respa_admin/login.html:39
-msgid "Log in with Turku account"
-msgstr "Logga in med Turku konto"
-
-#: respa_admin/templates/respa_admin/login.html:49
-=======
->>>>>>> d0464212
 #, fuzzy
 #| msgid "username"
 msgid "Username"
@@ -2488,13 +1870,9 @@
 msgid "Password"
 msgstr "lösenord"
 
-<<<<<<< HEAD
-#: respa_admin/templates/respa_admin/page_resources.html:10
-=======
 msgid "Log in with Django account"
 msgstr "Logga in med Django konto"
 
->>>>>>> d0464212
 msgid "All resources I manage"
 msgstr "Alla mina resurser"
 
@@ -2507,19 +1885,9 @@
 msgid "Search"
 msgstr "Sök"
 
-<<<<<<< HEAD
-#: respa_admin/templates/respa_admin/page_units.html:10
-#, fuzzy
-#| msgid "All resources I manage"
-msgid "All units I manage"
-msgstr "Alla mina resurser"
-
-#: respa_admin/templates/respa_admin/resources/_resource_list.html:8
-=======
 msgid "All units I manage"
 msgstr "Alla mina enheter"
 
->>>>>>> d0464212
 msgid "All resources"
 msgstr "Alla resurser"
 
@@ -2562,36 +1930,18 @@
 msgid "Admin"
 msgstr "Admin"
 
-<<<<<<< HEAD
-#: respa_admin/templates/respa_admin/resources/_unit_user_list.html:61
+msgid "Viewer"
+msgstr "Visare"
+
 msgid "Manager"
 msgstr "Chef"
 
-#: respa_admin/templates/respa_admin/resources/_unit_user_list.html:65
-#: respa_admin/templates/respa_admin/resources/form/_permissions.html:13
 msgid "Can approve reservations"
 msgstr "Kan godkänna bokningen"
 
-#: respa_admin/templates/respa_admin/resources/_unit_user_list.html:83
-#: respa_admin/templates/respa_admin/resources/_user_list.html:48
 msgid "Edit permissions"
 msgstr "Redigera behörigheter"
 
-#: respa_admin/templates/respa_admin/resources/_user_list.html:9
-=======
-msgid "Viewer"
-msgstr "Visare"
-
-msgid "Manager"
-msgstr "Chef"
-
-msgid "Can approve reservations"
-msgstr "Kan godkänna bokningen"
-
-msgid "Edit permissions"
-msgstr "Redigera behörigheter"
-
->>>>>>> d0464212
 msgid "Users by search term"
 msgstr "Användarsökning med term"
 
@@ -2599,19 +1949,9 @@
 msgid "Clear search"
 msgstr "Rensa sökning"
 
-<<<<<<< HEAD
-#: respa_admin/templates/respa_admin/resources/edit_user.html:12
-#: respa_admin/templates/respa_admin/resources/form/_toolbar.html:14
-#: respa_admin/templates/respa_admin/units/form/_toolbar.html:6
 msgid "Save"
 msgstr "Spara"
 
-#: respa_admin/templates/respa_admin/resources/edit_user.html:15
-=======
-msgid "Save"
-msgstr "Spara"
-
->>>>>>> d0464212
 msgid "Cancel"
 msgstr "Avbryt"
 
@@ -2657,13 +1997,9 @@
 msgid "A notification will be sent when a space is booked."
 msgstr "Ett meddelande kommer att skickas då ett utrymme har bokats."
 
-<<<<<<< HEAD
-#: respa_admin/templates/respa_admin/resources/form/_equipment.html:8
-=======
 msgid "Extra questions for reservation"
 msgstr "Extra frågor för bokning"
 
->>>>>>> d0464212
 msgid "Choose from the list below"
 msgstr "Välj från listan nedan"
 
@@ -2745,13 +2081,9 @@
 msgid "Manager/admin of unit"
 msgstr "Enhetens admin/chef"
 
-<<<<<<< HEAD
-#: respa_admin/templates/respa_admin/resources/form/_terms.html:22
-=======
 msgid "Booking form"
 msgstr "Bokningsformulär"
 
->>>>>>> d0464212
 msgid "Pricing"
 msgstr "Pris"
 
@@ -2764,10 +2096,6 @@
 msgid "Functions"
 msgstr "Funktioner"
 
-<<<<<<< HEAD
-#: respa_admin/templates/respa_admin/resources/form/_toolbar.html:18
-=======
->>>>>>> d0464212
 msgid "View resource"
 msgstr "Visa resurs"
 
@@ -2775,45 +2103,6 @@
 msgid "User profile"
 msgstr "Användarprofil"
 
-<<<<<<< HEAD
-#: respa_admin/templates/respa_admin/units/_unit_list.html:8
-#, fuzzy
-#| msgid "units"
-msgid "All units"
-msgstr "enheter"
-
-#: respa_admin/templates/respa_admin/units/_unit_list.html:19
-#, fuzzy
-#| msgid "Edit"
-msgid "Editable"
-msgstr "Redigera"
-
-#: respa_admin/templates/respa_admin/units/_unit_list.html:37
-#, fuzzy
-#| msgid "Can not be reserved"
-msgid "Can be edited"
-msgstr "Kan inte reserveras"
-
-#: respa_admin/templates/respa_admin/units/_unit_list.html:39
-#, fuzzy
-#| msgid "Can not be reserved"
-msgid "Can not be edited"
-msgstr "Kan inte reserveras"
-
-#: respa_admin/templates/respa_admin/units/form/_general_info.html:29
-#, fuzzy
-#| msgid "Contact us"
-msgid "Contact"
-msgstr "Kontakta oss"
-
-#: respa_admin/templates/respa_admin/units/form/_toolbar.html:10
-#, fuzzy
-#| msgid "unit"
-msgid "View unit"
-msgstr "enhet"
-
-#: respa_admin/templates/respa_admin/user_management.html:15
-=======
 msgid "All units"
 msgstr "Alla enheter"
 
@@ -2832,7 +2121,6 @@
 msgid "View unit"
 msgstr "Visa enhet"
 
->>>>>>> d0464212
 msgid "Search for users"
 msgstr ""
 
@@ -2854,35 +2142,6 @@
 msgid "Create new resource"
 msgstr "Skapa ny resurs"
 
-<<<<<<< HEAD
-#: respa_admin/views/units.py:79
-#, fuzzy
-#| msgid "Units"
-msgid "Unit saved"
-msgstr "Enheter"
-
-#: respa_admin/views/units.py:87
-#, fuzzy
-#| msgid "unit"
-msgid "Edit unit"
-msgstr "enhet"
-
-#: respa_admin/views/units.py:89
-#, fuzzy
-#| msgid "Create new resource"
-msgid "Create new unit"
-msgstr "Skapa ny resurs"
-
-#: respa_admin/views/units.py:140
-msgid "Saving failed. Check error in the form."
-msgstr ""
-
-#: respa_admin/views/units.py:148
-#, fuzzy
-#| msgid "Unit"
-msgid "Edit Unit"
-msgstr "Enhet"
-=======
 msgid "Unit saved"
 msgstr "Enheten sparad"
 
@@ -2897,7 +2156,6 @@
 
 msgid "Edit Unit"
 msgstr "Redigera enhet"
->>>>>>> d0464212
 
 #: respa_exchange/models.py:26
 msgid "a descriptive name for this Exchange configuration"
@@ -3169,8 +2427,6 @@
 msgstr ""
 "anger om användaren är en General Administrator med särskilda behörigheter "
 "för många objekt inom Respa"
-<<<<<<< HEAD
-=======
 
 #~ msgid "Extra questions"
 #~ msgstr "Extra frågor"
@@ -3189,7 +2445,6 @@
 
 msgid "Reservation failed. Try again later."
 msgstr "Bokningen misslyckades. Försök igen senare."
->>>>>>> d0464212
 
 #~ msgid "Extra questions"
 #~ msgstr "Extra frågor"
@@ -3197,5 +2452,5 @@
 #~ msgid "Extra questions for reservation"
 #~ msgstr "Extra frågor för bokning"
 
-#~ msgid "Reservation failed. Try again later."
-#~ msgstr "Bokningen misslyckades. Försök igen senare."+msgid "How many hours before reservation the reminder is sent"
+msgstr "Hur många timmar före reserveringen ska SMS-påminnelsen skickas"