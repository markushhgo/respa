[flake8]
exclude = migrations,tests
max-line-length = 120
max-complexity = 10

[tool:pytest]
DJANGO_SETTINGS_MODULE = respa.test_settings
norecursedirs = bower_components deploy node_modules .git venv
flake8-ignore =
    resources/tests/*.py ALL
    reports/tests/*.py ALL
    caterings/tests/*.py ALL
    comments/tests/*.py ALL
    notifications/tests/*.py ALL
    payments/tests/*.py ALL
<<<<<<< HEAD
addopts = --cov resources --cov reports --cov caterings --cov comments --cov notifications --cov payments --doctest-modules
=======
addopts = --cov resources --cov reports --cov caterings --cov comments --cov notifications  --cov payments
filterwarnings =
    # Filter out warnings caused by naive datetimes in default values of migrations of munigeo library
    # https://github.com/City-of-Helsinki/django-munigeo/blob/312d82b8ce/munigeo/migrations/0001_squashed_0004_building.py#L124
    ignore:DateTimeField Address\.modified_at received a naive datetime \(1970-01-01 02.*\) while time zone support is active:RuntimeWarning
    ignore:DateTimeField Street\.modified_at received a naive datetime \(1970-01-01 02.*\) while time zone support is active:RuntimeWarning
>>>>>>> aef5b7ee

[isort]
atomic=true
combine_as_imports=false
indent=4
known_standard_library=token,tokenize,enum,importlib
known_third_party=django,six
line_length=120
multi_line_output=5
not_skip=__init__.py
skip=migrations
wrap_length=120

[pep8]
max-line-length = 120
ignore = E309

[pydocstyle]
ignore=D100,D104,D105,D200,D203,D400<|MERGE_RESOLUTION|>--- conflicted
+++ resolved
@@ -13,16 +13,12 @@
     comments/tests/*.py ALL
     notifications/tests/*.py ALL
     payments/tests/*.py ALL
-<<<<<<< HEAD
 addopts = --cov resources --cov reports --cov caterings --cov comments --cov notifications --cov payments --doctest-modules
-=======
-addopts = --cov resources --cov reports --cov caterings --cov comments --cov notifications  --cov payments
 filterwarnings =
     # Filter out warnings caused by naive datetimes in default values of migrations of munigeo library
     # https://github.com/City-of-Helsinki/django-munigeo/blob/312d82b8ce/munigeo/migrations/0001_squashed_0004_building.py#L124
     ignore:DateTimeField Address\.modified_at received a naive datetime \(1970-01-01 02.*\) while time zone support is active:RuntimeWarning
     ignore:DateTimeField Street\.modified_at received a naive datetime \(1970-01-01 02.*\) while time zone support is active:RuntimeWarning
->>>>>>> aef5b7ee
 
 [isort]
 atomic=true
