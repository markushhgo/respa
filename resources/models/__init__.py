--- conflicted
+++ resolved
@@ -1,15 +1,9 @@
 from .accessibility import AccessibilityValue, AccessibilityViewpoint, ResourceAccessibility, UnitAccessibility
 from .availability import Day, Period, get_opening_hours
-<<<<<<< HEAD
-from .reservation import ( 
-    ReservationMetadataField, ReservationMetadataSet, Reservation, RESERVATION_EXTRA_FIELDS, 
-    ReservationBulk, ReservationReminder, ReservationQuerySet 
-=======
 from .reservation import (
     ReservationMetadataField, ReservationMetadataSet, ReservationHomeMunicipalityField, ReservationHomeMunicipalitySet,
     Reservation, RESERVATION_EXTRA_FIELDS,
     ReservationBulk, ReservationReminder, ReservationQuerySet
->>>>>>> 2d1d892c
 )
 from .resource import (
     Purpose, Resource, ResourceType, ResourceImage, ResourceEquipment, ResourceGroup,
