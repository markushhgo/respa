# -*- coding: utf-8 -*-
import logging
import datetime
import pytz

from django.utils import timezone
import django.contrib.postgres.fields as pgfields
from django.conf import settings
from django.contrib.gis.db import models
from django.utils import translation
from django.utils.translation import ugettext_lazy as _
from django.core.exceptions import ValidationError
from django.db.models import Q
from psycopg2.extras import DateTimeTZRange

from notifications.models import NotificationTemplate, NotificationTemplateException, NotificationType
from resources.signals import (
    reservation_modified, reservation_confirmed, reservation_cancelled
)
from .base import ModifiableModel
from .resource import generate_access_code, validate_access_code
from .resource import Resource
from .utils import (
    get_dt, save_dt, is_valid_time_slot, humanize_duration, send_respa_mail,
    DEFAULT_LANG, localize_datetime, format_dt_range, build_reservations_ical_file
)

DEFAULT_TZ = pytz.timezone(settings.TIME_ZONE)

logger = logging.getLogger(__name__)

RESERVATION_EXTRA_FIELDS = ('reserver_name', 'reserver_phone_number', 'reserver_address_street', 'reserver_address_zip',
                            'reserver_address_city', 'billing_address_street', 'billing_address_zip',
                            'billing_address_city', 'company', 'event_description', 'event_subject', 'reserver_id',
                            'number_of_participants', 'participants', 'reserver_email_address', 'require_assistance', 'host_name',
                            'reservation_extra_questions')


class ReservationQuerySet(models.QuerySet):
    def current(self):
        return self.exclude(state__in=(Reservation.CANCELLED, Reservation.DENIED))

    def active(self):
        return self.filter(end__gte=timezone.now()).current()

    def overlaps(self, begin, end):
        qs = Q(begin__lt=end) & Q(end__gt=begin)
        return self.filter(qs)

    def for_date(self, date):
        if isinstance(date, str):
            date = datetime.datetime.strptime(date, '%Y-%m-%d').date()
        else:
            assert isinstance(date, datetime.date)
        dt = datetime.datetime.combine(date, datetime.datetime.min.time())
        start_dt = DEFAULT_TZ.localize(dt)
        end_dt = start_dt + datetime.timedelta(days=1)
        return self.overlaps(start_dt, end_dt)

    def extra_fields_visible(self, user):
        # the following logic is also implemented in Reservation.are_extra_fields_visible()
        # so if this is changed that probably needs to be changed as well

        if not user.is_authenticated:
            return self.none()
        if user.is_superuser:
            return self

        allowed_resources = Resource.objects.with_perm('can_view_reservation_extra_fields', user)
        return self.filter(Q(user=user) | Q(resource__in=allowed_resources))

    def catering_orders_visible(self, user):
        if not user.is_authenticated:
            return self.none()
        if user.is_superuser:
            return self

        allowed_resources = Resource.objects.with_perm('can_view_reservation_catering_orders', user)
        return self.filter(Q(user=user) | Q(resource__in=allowed_resources))


class Reservation(ModifiableModel):
    CREATED = 'created'
    CANCELLED = 'cancelled'
    CONFIRMED = 'confirmed'
    MODIFIED = 'modified'
    DENIED = 'denied'
    REQUESTED = 'requested'
    STATE_CHOICES = (
        (CREATED, _('created')),
        (CANCELLED, _('cancelled')),
        (CONFIRMED, _('confirmed')),
        (MODIFIED, _('modified')),
        (DENIED, _('denied')),
        (REQUESTED, _('requested')),
    )

    resource = models.ForeignKey('Resource', verbose_name=_('Resource'), db_index=True, related_name='reservations',
                                 on_delete=models.PROTECT)
    begin = models.DateTimeField(verbose_name=_('Begin time'))
    end = models.DateTimeField(verbose_name=_('End time'))
    duration = pgfields.DateTimeRangeField(verbose_name=_('Length of reservation'), null=True,
                                           blank=True, db_index=True)
    comments = models.TextField(null=True, blank=True, verbose_name=_('Comments'))
    user = models.ForeignKey(settings.AUTH_USER_MODEL, verbose_name=_('User'), null=True,
                             blank=True, db_index=True, on_delete=models.PROTECT)
    state = models.CharField(max_length=16, choices=STATE_CHOICES, verbose_name=_('State'), default=CREATED)
    approver = models.ForeignKey(settings.AUTH_USER_MODEL, verbose_name=_('Approver'),
                                 related_name='approved_reservations', null=True, blank=True,
                                 on_delete=models.SET_NULL)
    staff_event = models.BooleanField(verbose_name=_('Is staff event'), default=False)

    # access-related fields
    access_code = models.CharField(verbose_name=_('Access code'), max_length=32, null=True, blank=True)

    # EXTRA FIELDS START HERE

    event_subject = models.CharField(max_length=200, verbose_name=_('Event subject'), blank=True)
    event_description = models.TextField(verbose_name=_('Event description'), blank=True)
    number_of_participants = models.PositiveSmallIntegerField(verbose_name=_('Number of participants'), blank=True,
                                                              null=True)
    participants = models.TextField(verbose_name=_('Participants'), blank=True)
    host_name = models.CharField(verbose_name=_('Host name'), max_length=100, blank=True)
    require_assistance = models.BooleanField(verbose_name=_('Require assistance'), default=False)

    # extra detail fields for manually confirmed reservations

    reserver_name = models.CharField(verbose_name=_('Reserver name'), max_length=100, blank=True)
    reserver_id = models.CharField(verbose_name=_('Reserver ID (business or person)'), max_length=30, blank=True)
    reserver_email_address = models.EmailField(verbose_name=_('Reserver email address'), blank=True)
    reserver_phone_number = models.CharField(verbose_name=_('Reserver phone number'), max_length=30, blank=True)
    reserver_address_street = models.CharField(verbose_name=_('Reserver address street'), max_length=100, blank=True)
    reserver_address_zip = models.CharField(verbose_name=_('Reserver address zip'), max_length=30, blank=True)
    reserver_address_city = models.CharField(verbose_name=_('Reserver address city'), max_length=100, blank=True)
    reservation_extra_questions = models.TextField(verbose_name=_('Reservation extra questions'), blank=True)

    company = models.CharField(verbose_name=_('Company'), max_length=100, blank=True)
    billing_address_street = models.CharField(verbose_name=_('Billing address street'), max_length=100, blank=True)
    billing_address_zip = models.CharField(verbose_name=_('Billing address zip'), max_length=30, blank=True)
    billing_address_city = models.CharField(verbose_name=_('Billing address city'), max_length=100, blank=True)

    # If the reservation was imported from another system, you can store the original ID in the field below.
    origin_id = models.CharField(verbose_name=_('Original ID'), max_length=50, editable=False, null=True)

    objects = ReservationQuerySet.as_manager()

    class Meta:
        verbose_name = _("reservation")
        verbose_name_plural = _("reservations")
        ordering = ('id',)

    def _save_dt(self, attr, dt):
        """
        Any DateTime object is converted to UTC time zone aware DateTime
        before save

        If there is no time zone on the object, resource's time zone will
        be assumed through its unit's time zone
        """
        save_dt(self, attr, dt, self.resource.unit.time_zone)

    def _get_dt(self, attr, tz):
        return get_dt(self, attr, tz)

    @property
    def begin_tz(self):
        return self.begin

    @begin_tz.setter
    def begin_tz(self, dt):
        self._save_dt('begin', dt)

    def get_begin_tz(self, tz):
        return self._get_dt("begin", tz)

    @property
    def end_tz(self):
        return self.end

    @end_tz.setter
    def end_tz(self, dt):
        """
        Any DateTime object is converted to UTC time zone aware DateTime
        before save

        If there is no time zone on the object, resource's time zone will
        be assumed through its unit's time zone
        """
        self._save_dt('end', dt)

    def get_end_tz(self, tz):
        return self._get_dt("end", tz)

    def is_active(self):
        return self.end >= timezone.now() and self.state not in (Reservation.CANCELLED, Reservation.DENIED)

    def is_own(self, user):
        if not (user and user.is_authenticated):
            return False
        return user == self.user

    def need_manual_confirmation(self):
        return self.resource.need_manual_confirmation

    def are_extra_fields_visible(self, user):
        # the following logic is used also implemented in ReservationQuerySet
        # so if this is changed that probably needs to be changed as well

        if self.is_own(user):
            return True
        return self.resource.can_view_reservation_extra_fields(user)

    def can_view_access_code(self, user):
        if self.is_own(user):
            return True
        return self.resource.can_view_access_codes(user)

    def set_state(self, new_state, user):
        # Make sure it is a known state
        assert new_state in (
            Reservation.REQUESTED, Reservation.CONFIRMED, Reservation.DENIED,
            Reservation.CANCELLED
        )

        old_state = self.state
        if new_state == old_state:
            if old_state == Reservation.CONFIRMED:
                reservation_modified.send(sender=self.__class__, instance=self,
                                          user=user)
            return

        if new_state == Reservation.CONFIRMED:
            self.approver = user
            reservation_confirmed.send(sender=self.__class__, instance=self,
                                       user=user)
        elif old_state == Reservation.CONFIRMED:
            self.approver = None

        user_is_staff = self.user is not None and self.user.is_staff



        # Notifications
        if new_state == Reservation.REQUESTED:
            self.send_reservation_requested_mail()
            self.send_reservation_requested_mail_to_officials()
<<<<<<< HEAD
=======
        elif new_state == Reservation.CREATED:
            if user_is_staff:
                self.send_reservation_created_by_official_mail()
            else:
                self.send_reservation_created_mail()
>>>>>>> 349c7537
        elif new_state == Reservation.CONFIRMED:
            if self.need_manual_confirmation():
                self.send_reservation_confirmed_mail()
            elif self.access_code:
                self.send_reservation_created_with_access_code_mail()
            else:
                if not user_is_staff:
                    # notifications are not sent from staff created reservations to avoid spam
                    self.send_reservation_created_mail()
                else:
                    self.send_reservation_created_by_official_mail()
        elif new_state == Reservation.MODIFIED:
            if user != self.user:
                self.send_reservation_modified_by_official_mail()
            else:
                self.send_reservation_modified_mail()
        elif new_state == Reservation.DENIED:
            self.send_reservation_denied_mail()
        elif new_state == Reservation.CANCELLED:
            if user != self.user:
                self.send_reservation_cancelled_mail()
            reservation_cancelled.send(sender=self.__class__, instance=self,
                                       user=user)

        self.state = new_state
        self.save()

    def can_modify(self, user):
        if not user:
            return False

        # reservations that need manual confirmation and are confirmed cannot be
        # modified or cancelled without reservation approve permission
        cannot_approve = not self.resource.can_approve_reservations(user)
        if self.need_manual_confirmation() and self.state == Reservation.CONFIRMED and cannot_approve:
            return False

        return self.user == user or self.resource.can_modify_reservations(user)

    def can_add_comment(self, user):
        if self.is_own(user):
            return True
        return self.resource.can_access_reservation_comments(user)

    def can_view_field(self, user, field):
        if field not in RESERVATION_EXTRA_FIELDS:
            return True
        if self.is_own(user):
            return True
        return self.resource.can_view_reservation_extra_fields(user)

    def can_view_catering_orders(self, user):
        if self.is_own(user):
            return True
        return self.resource.can_view_catering_orders(user)

    def format_time(self):
        tz = self.resource.unit.get_tz()
        begin = self.begin.astimezone(tz)
        end = self.end.astimezone(tz)
        return format_dt_range(translation.get_language(), begin, end)

    def __str__(self):
        if self.state != Reservation.CONFIRMED:
            state_str = ' (%s)' % self.state
        else:
            state_str = ''
        return "%s: %s%s" % (self.format_time(), self.resource, state_str)

    def clean(self, **kwargs):
        """
        Check restrictions that are common to all reservations.

        If this reservation isn't yet saved and it will modify an existing reservation,
        the original reservation need to be provided in kwargs as 'original_reservation', so
        that it can be excluded when checking if the resource is available.
        """
        if self.end <= self.begin:
            raise ValidationError(_("You must end the reservation after it has begun"))

        # Check that begin and end times are on valid time slots.
        opening_hours = self.resource.get_opening_hours(self.begin.date(), self.end.date())
        for dt in (self.begin, self.end):
            days = opening_hours.get(dt.date(), [])
            day = next((day for day in days if day['opens'] is not None and day['opens'] <= dt <= day['closes']), None)
            if day and not is_valid_time_slot(dt, self.resource.slot_size, day['opens']):
                raise ValidationError(_("Begin and end time must match time slots"), code='invalid_time_slot')

        original_reservation = self if self.pk else kwargs.get('original_reservation', None)
        if self.resource.check_reservation_collision(self.begin, self.end, original_reservation):
            raise ValidationError(_("The resource is already reserved for some of the period"))

        if (self.end - self.begin) < self.resource.min_period:
            raise ValidationError(_("The minimum reservation length is %(min_period)s") %
                                  {'min_period': humanize_duration(self.resource.min_period)})

        if self.access_code:
            validate_access_code(self.access_code, self.resource.access_code_type)

    def get_notification_context(self, language_code, user=None, notification_type=None):
        if not user:
            user = self.user
        with translation.override(language_code):
            reserver_name = self.reserver_name
            reserver_email_address = self.reserver_email_address
            if not reserver_name and self.user and self.user.get_display_name():
                reserver_name = self.user.get_display_name()
            if not reserver_email_address and user and user.email:
                reserver_email_address = user.email
            context = {
                'resource': self.resource.name,
                'begin': localize_datetime(self.begin),
                'end': localize_datetime(self.end),
                'begin_dt': self.begin,
                'end_dt': self.end,
                'time_range': self.format_time(),
                'number_of_participants': self.number_of_participants,
                'host_name': self.host_name,
                'reserver_name': reserver_name,
                'event_subject': self.event_subject,
                'event_description': self.event_description,
                'reserver_email_address': reserver_email_address,
                'reserver_phone_number': self.reserver_phone_number,
            }
            if self.resource.unit:
                context['unit'] = self.resource.unit.name
                context['unit_id'] = self.resource.unit.id
            if self.can_view_access_code(user) and self.access_code:
                context['access_code'] = self.access_code

            if notification_type == NotificationType.RESERVATION_CONFIRMED:
                if self.resource.reservation_confirmed_notification_extra:
                    context['extra_content'] = self.resource.reservation_confirmed_notification_extra
            elif notification_type == NotificationType.RESERVATION_REQUESTED:
                if self.resource.reservation_requested_notification_extra:
                    context['extra_content'] = self.resource.reservation_requested_notification_extra

            # Get last main and ground plan images. Normally there shouldn't be more than one of each
            # of those images.
            images = self.resource.images.filter(type__in=('main', 'ground_plan')).order_by('-sort_order')
            main_image = next((i for i in images if i.type == 'main'), None)
            ground_plan_image = next((i for i in images if i.type == 'ground_plan'), None)

            if main_image:
                main_image_url = main_image.get_full_url()
                if main_image_url:
                    context['resource_main_image_url'] = main_image_url
            if ground_plan_image:
                ground_plan_image_url = ground_plan_image.get_full_url()
                if ground_plan_image_url:
                    context['resource_ground_plan_image_url'] = ground_plan_image_url

        return context

    def send_reservation_mail(self, notification_type, user=None, attachments=None, reserved_by_staff=False):
        """
        Stuff common to all reservation related mails.

        If user isn't given use self.user.
        """
        try:
            notification_template = NotificationTemplate.objects.get(type=notification_type)
        except NotificationTemplate.DoesNotExist:
            return

        if user:
            email_address = user.email
        else:
            if not (self.reserver_email_address or self.user):
                return
            if reserved_by_staff:
                email_address = self.reserver_email_address
            else:
<<<<<<< HEAD
                email_address = self.user.email or self.reserver_email_address
=======
                email_address = self.user.email
>>>>>>> 349c7537
            user = self.user

        language = user.get_preferred_language() if user else DEFAULT_LANG
        context = self.get_notification_context(language, notification_type=notification_type)

        try:
            rendered_notification = notification_template.render(context, language)
        except NotificationTemplateException as e:
            logger.error(e, exc_info=True, extra={'user': user.uuid})
            print("Notification template exception")
            return
        print("Sending automated mail :: (%s) %s" % (email_address, rendered_notification['subject']))
        send_respa_mail(
            email_address,
            rendered_notification['subject'],
            rendered_notification['body'],
            rendered_notification['html_body'],
            attachments
        )

    def send_reservation_requested_mail(self):
        self.send_reservation_mail(NotificationType.RESERVATION_REQUESTED)

    def send_reservation_requested_mail_to_officials(self):
        notify_users = self.resource.get_users_with_perm('can_approve_reservation')
        if len(notify_users) > 100:
            raise Exception("Refusing to notify more than 100 users (%s)" % self)
        for user in notify_users:
            self.send_reservation_mail(NotificationType.RESERVATION_REQUESTED_OFFICIAL, user=user)

    def send_reservation_modified_mail(self):
        self.send_reservation_mail(NotificationType.RESERVATION_MODIFIED)

    def send_reservation_modified_by_official_mail(self):
        self.send_reservation_mail(NotificationType.RESERVATION_MODIFIED_OFFICIAL, reserved_by_staff=True)

    def send_reservation_denied_mail(self):
        self.send_reservation_mail(NotificationType.RESERVATION_DENIED)

    def send_reservation_confirmed_mail(self):
        reservations = [self]
        ical_file = build_reservations_ical_file(reservations)
        attachment = ('reservation.ics', ical_file, 'text/calendar')
        self.send_reservation_mail(NotificationType.RESERVATION_CONFIRMED,
                                   attachments=[attachment])

    def send_reservation_cancelled_mail(self):
        self.send_reservation_mail(NotificationType.RESERVATION_CANCELLED)

    def send_reservation_created_mail(self):
        reservations = [self]
        ical_file = build_reservations_ical_file(reservations)
        attachment = 'reservation.ics', ical_file, 'text/calendar'
        self.send_reservation_mail(NotificationType.RESERVATION_CREATED,
                                   attachments=[attachment])

    def send_reservation_created_by_official_mail(self):
        reservations = [self]
        ical_file = build_reservations_ical_file(reservations)
        attachment = 'reservation.ics', ical_file, 'text/calendar'
        self.send_reservation_mail(NotificationType.RESERVATION_CREATED_OFFICIAL,
<<<<<<< HEAD
                                   attachments=[attachment], user=user, reserved_by_staff=True)
=======
                                   attachments=[attachment], reserved_by_staff=True)
>>>>>>> 349c7537

    def send_reservation_created_with_access_code_mail(self):
        reservations = [self]
        ical_file = build_reservations_ical_file(reservations)
        attachment = 'reservation.ics', ical_file, 'text/calendar'
        self.send_reservation_mail(NotificationType.RESERVATION_CREATED_WITH_ACCESS_CODE,
                                   attachments=[attachment])

    def send_access_code_created_mail(self):
        self.send_reservation_mail(NotificationType.RESERVATION_ACCESS_CODE_CREATED)

    def save(self, *args, **kwargs):
        self.duration = DateTimeTZRange(self.begin, self.end, '[)')

        if not self.access_code:
            access_code_type = self.resource.access_code_type
            if self.resource.is_access_code_enabled() and self.resource.generate_access_codes:
                self.access_code = generate_access_code(access_code_type)

        return super().save(*args, **kwargs)


class ReservationMetadataField(models.Model):
    field_name = models.CharField(max_length=100, verbose_name=_('Field name'), unique=True)

    class Meta:
        verbose_name = _('Reservation metadata field')
        verbose_name_plural = _('Reservation metadata fields')

    def __str__(self):
        return self.field_name


class ReservationMetadataSet(ModifiableModel):
    name = models.CharField(max_length=100, verbose_name=_('Name'), unique=True)
    supported_fields = models.ManyToManyField(ReservationMetadataField, verbose_name=_('Supported fields'),
                                              related_name='metadata_sets_supported')
    required_fields = models.ManyToManyField(ReservationMetadataField, verbose_name=_('Required fields'),
                                             related_name='metadata_sets_required', blank=True)

    class Meta:
        verbose_name = _('Reservation metadata set')
        verbose_name_plural = _('Reservation metadata sets')

    def __str__(self):
        return self.name<|MERGE_RESOLUTION|>--- conflicted
+++ resolved
@@ -244,14 +244,6 @@
         if new_state == Reservation.REQUESTED:
             self.send_reservation_requested_mail()
             self.send_reservation_requested_mail_to_officials()
-<<<<<<< HEAD
-=======
-        elif new_state == Reservation.CREATED:
-            if user_is_staff:
-                self.send_reservation_created_by_official_mail()
-            else:
-                self.send_reservation_created_mail()
->>>>>>> 349c7537
         elif new_state == Reservation.CONFIRMED:
             if self.need_manual_confirmation():
                 self.send_reservation_confirmed_mail()
@@ -425,11 +417,7 @@
             if reserved_by_staff:
                 email_address = self.reserver_email_address
             else:
-<<<<<<< HEAD
                 email_address = self.user.email or self.reserver_email_address
-=======
-                email_address = self.user.email
->>>>>>> 349c7537
             user = self.user
 
         language = user.get_preferred_language() if user else DEFAULT_LANG
@@ -491,11 +479,7 @@
         ical_file = build_reservations_ical_file(reservations)
         attachment = 'reservation.ics', ical_file, 'text/calendar'
         self.send_reservation_mail(NotificationType.RESERVATION_CREATED_OFFICIAL,
-<<<<<<< HEAD
-                                   attachments=[attachment], user=user, reserved_by_staff=True)
-=======
                                    attachments=[attachment], reserved_by_staff=True)
->>>>>>> 349c7537
 
     def send_reservation_created_with_access_code_mail(self):
         reservations = [self]
