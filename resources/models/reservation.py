# -*- coding: utf-8 -*-
import logging
import datetime
import pytz


from datetime import datetime, timedelta
from django.utils import timezone
import django.contrib.postgres.fields as pgfields
from django.conf import settings
from django.contrib.gis.db import models
from django.utils import translation
from django.utils.timezone import now
from django.utils.translation import ugettext_lazy as _
from django.core.exceptions import ValidationError
from django.db.models import Q
from psycopg2.extras import DateTimeTZRange

from notifications.models import NotificationTemplate, NotificationTemplateException, NotificationType
from resources.signals import (
    reservation_modified, reservation_confirmed, reservation_cancelled
)
from .base import ModifiableModel, NameIdentifiedModel
from .resource import generate_access_code, validate_access_code
from .resource import Resource
from .utils import (
    get_dt, save_dt, is_valid_time_slot, humanize_duration, send_respa_mail,
    DEFAULT_LANG, localize_datetime, format_dt_range, build_reservations_ical_file
)

DEFAULT_TZ = pytz.timezone(settings.TIME_ZONE)

logger = logging.getLogger(__name__)

RESERVATION_EXTRA_FIELDS = ('reserver_name', 'reserver_phone_number', 'reserver_address_street', 'reserver_address_zip',
                            'reserver_address_city', 'billing_first_name', 'billing_last_name', 'billing_phone_number',
                            'billing_email_address', 'billing_address_street', 'billing_address_zip',
                            'billing_address_city', 'company', 'event_description', 'event_subject', 'reserver_id',
                            'number_of_participants', 'participants', 'reserver_email_address', 'require_assistance', 'require_workstation',
                            'host_name', 'reservation_extra_questions', 'home_municipality')


class ReservationQuerySet(models.QuerySet):
    def current(self):
        return self.exclude(state__in=(Reservation.CANCELLED, Reservation.DENIED))

    def active(self):
        return self.filter(end__gte=timezone.now()).current()

    def overlaps(self, begin, end):
        qs = Q(begin__lt=end) & Q(end__gt=begin)
        return self.filter(qs)

    def for_date(self, date):
        if isinstance(date, str):
            date = datetime.datetime.strptime(date, '%Y-%m-%d').date()
        else:
            assert isinstance(date, datetime.date)
        dt = datetime.datetime.combine(date, datetime.datetime.min.time())
        start_dt = DEFAULT_TZ.localize(dt)
        end_dt = start_dt + datetime.timedelta(days=1)
        return self.overlaps(start_dt, end_dt)

    def extra_fields_visible(self, user):
        # the following logic is also implemented in Reservation.are_extra_fields_visible()
        # so if this is changed that probably needs to be changed as well

        if not user.is_authenticated:
            return self.none()
        if user.is_superuser:
            return self

        allowed_resources = Resource.objects.with_perm('can_view_reservation_extra_fields', user)
        return self.filter(Q(user=user) | Q(resource__in=allowed_resources))

    def catering_orders_visible(self, user):
        if not user.is_authenticated:
            return self.none()
        if user.is_superuser:
            return self

        allowed_resources = Resource.objects.with_perm('can_view_reservation_catering_orders', user)
        return self.filter(Q(user=user) | Q(resource__in=allowed_resources))

class ReservationBulkQuerySet(models.QuerySet):
    def current(self):
        return self

class ReservationBulk(ModifiableModel):
    bucket = models.ManyToManyField('Reservation', related_name='reservationbulks', db_index=True)
    objects = ReservationBulkQuerySet.as_manager()

    def __str__(self):
        return "Reservation Bulk"

class Reservation(ModifiableModel):
    CREATED = 'created'
    CANCELLED = 'cancelled'
    CONFIRMED = 'confirmed'
    DENIED = 'denied'
    REQUESTED = 'requested'
    WAITING_FOR_PAYMENT = 'waiting_for_payment'
    STATE_CHOICES = (
        (CREATED, _('created')),
        (CANCELLED, _('cancelled')),
        (CONFIRMED, _('confirmed')),
        (DENIED, _('denied')),
        (REQUESTED, _('requested')),
        (WAITING_FOR_PAYMENT, _('waiting for payment')),
    )

    TYPE_NORMAL = 'normal'
    TYPE_BLOCKED = 'blocked'
    TYPE_CHOICES = (
        (TYPE_NORMAL, _('Normal reservation')),
        (TYPE_BLOCKED, _('Resource blocked')),
    )

    resource = models.ForeignKey('Resource', verbose_name=_('Resource'), db_index=True, related_name='reservations',
                                 on_delete=models.PROTECT)
    begin = models.DateTimeField(verbose_name=_('Begin time'))
    end = models.DateTimeField(verbose_name=_('End time'))
    duration = pgfields.DateTimeRangeField(verbose_name=_('Length of reservation'), null=True,
                                           blank=True, db_index=True)
    comments = models.TextField(null=True, blank=True, verbose_name=_('Comments'))
    user = models.ForeignKey(settings.AUTH_USER_MODEL, verbose_name=_('User'), null=True,
                             blank=True, db_index=True, on_delete=models.PROTECT)

    preferred_language = models.CharField(choices=settings.LANGUAGES, verbose_name='Preferred Language', null=True, default=settings.LANGUAGES[0][0], max_length=8)

    state = models.CharField(max_length=32, choices=STATE_CHOICES, verbose_name=_('State'), default=CREATED)
    approver = models.ForeignKey(settings.AUTH_USER_MODEL, verbose_name=_('Approver'),
                                 related_name='approved_reservations', null=True, blank=True,
                                 on_delete=models.SET_NULL)
    staff_event = models.BooleanField(verbose_name=_('Is staff event'), default=False)
    type = models.CharField(
        blank=False, verbose_name=_('Type'), max_length=32, choices=TYPE_CHOICES, default=TYPE_NORMAL)

    # access-related fields
    access_code = models.CharField(verbose_name=_('Access code'), max_length=32, null=True, blank=True)

    # EXTRA FIELDS START HERE

    event_subject = models.CharField(max_length=200, verbose_name=_('Event subject'), blank=True)
    event_description = models.TextField(verbose_name=_('Event description'), blank=True)
    number_of_participants = models.PositiveSmallIntegerField(verbose_name=_('Number of participants'), blank=True,
                                                              null=True, default=1)
    participants = models.TextField(verbose_name=_('Participants'), blank=True)
    host_name = models.CharField(verbose_name=_('Host name'), max_length=100, blank=True)
    require_assistance = models.BooleanField(verbose_name=_('Require assistance'), default=False)
    require_workstation = models.BooleanField(verbose_name=_('Require workstation'), default=False)
    home_municipality = models.ForeignKey('ReservationHomeMunicipalityField', verbose_name=_('Home municipality'),
                                            null=True, blank=True, on_delete=models.SET_NULL)

    # extra detail fields for manually confirmed reservations

    reserver_name = models.CharField(verbose_name=_('Reserver name'), max_length=100, blank=True)
    reserver_id = models.CharField(verbose_name=_('Reserver ID (business or person)'), max_length=30, blank=True)
    reserver_email_address = models.EmailField(verbose_name=_('Reserver email address'), blank=True)
    reserver_phone_number = models.CharField(verbose_name=_('Reserver phone number'), max_length=30, blank=True)
    reserver_address_street = models.CharField(verbose_name=_('Reserver address street'), max_length=100, blank=True)
    reserver_address_zip = models.CharField(verbose_name=_('Reserver address zip'), max_length=30, blank=True)
    reserver_address_city = models.CharField(verbose_name=_('Reserver address city'), max_length=100, blank=True)
    reservation_extra_questions = models.TextField(verbose_name=_('Reservation extra questions'), blank=True)

    company = models.CharField(verbose_name=_('Company'), max_length=100, blank=True)
    billing_first_name = models.CharField(verbose_name=_('Billing first name'), max_length=100, blank=True)
    billing_last_name = models.CharField(verbose_name=_('Billing last name'), max_length=100, blank=True)
    billing_email_address = models.EmailField(verbose_name=_('Billing email address'), blank=True)
    billing_phone_number = models.CharField(verbose_name=_('Billing phone number'), max_length=30, blank=True)
    billing_address_street = models.CharField(verbose_name=_('Billing address street'), max_length=100, blank=True)
    billing_address_zip = models.CharField(verbose_name=_('Billing address zip'), max_length=30, blank=True)
    billing_address_city = models.CharField(verbose_name=_('Billing address city'), max_length=100, blank=True)

    # If the reservation was imported from another system, you can store the original ID in the field below.
    origin_id = models.CharField(verbose_name=_('Original ID'), max_length=50, editable=False, null=True)


    reminder = models.ForeignKey('ReservationReminder', verbose_name=_('Reservation Reminder'), db_index=True, related_name='ReservationReminders',
                                on_delete=models.SET_NULL, null=True, blank=True)

    objects = ReservationQuerySet.as_manager()

    class Meta:
        verbose_name = _("reservation")
        verbose_name_plural = _("reservations")
        ordering = ('id',)

    def _save_dt(self, attr, dt):
        """
        Any DateTime object is converted to UTC time zone aware DateTime
        before save

        If there is no time zone on the object, resource's time zone will
        be assumed through its unit's time zone
        """
        save_dt(self, attr, dt, self.resource.unit.time_zone)

    def _get_dt(self, attr, tz):
        return get_dt(self, attr, tz)

    @property
    def begin_tz(self):
        return self.begin

    @begin_tz.setter
    def begin_tz(self, dt):
        self._save_dt('begin', dt)

    def get_begin_tz(self, tz):
        return self._get_dt("begin", tz)

    @property
    def end_tz(self):
        return self.end

    @end_tz.setter
    def end_tz(self, dt):
        """
        Any DateTime object is converted to UTC time zone aware DateTime
        before save

        If there is no time zone on the object, resource's time zone will
        be assumed through its unit's time zone
        """
        self._save_dt('end', dt)

    def get_end_tz(self, tz):
        return self._get_dt("end", tz)

    def is_active(self):
        print(self.end + self.resource.cooldown >= timezone.now() and self.state not in (Reservation.CANCELLED, Reservation.DENIED))
        return self.end + self.resource.cooldown >= timezone.now() and self.state not in (Reservation.CANCELLED, Reservation.DENIED)

    def is_own(self, user):
        if not (user and user.is_authenticated):
            return False
        return user == self.user

    def need_manual_confirmation(self):
        return self.resource.need_manual_confirmation

    def are_extra_fields_visible(self, user):
        # the following logic is used also implemented in ReservationQuerySet
        # so if this is changed that probably needs to be changed as well

        if self.is_own(user):
            return True
        return self.resource.can_view_reservation_extra_fields(user)

    def can_view_access_code(self, user):
        if self.is_own(user):
            return True
        return self.resource.can_view_reservation_access_code(user)

    def set_state(self, new_state, user):
        # Make sure it is a known state
        assert new_state in (
            Reservation.REQUESTED, Reservation.CONFIRMED, Reservation.DENIED,
            Reservation.CANCELLED, Reservation.WAITING_FOR_PAYMENT
        )
        old_state = self.state
        if new_state == old_state:
            if old_state == Reservation.CONFIRMED:
                reservation_modified.send(sender=self.__class__, instance=self, user=user)
            return
        if new_state == Reservation.CONFIRMED:
            self.approver = user if user and user.is_authenticated else None
            if user and user.is_authenticated or self.resource.authentication == 'unauthenticated':
                reservation_confirmed.send(sender=self.__class__, instance=self,
                                           user=user)
        elif old_state == Reservation.CONFIRMED:
            self.approver = None


        user_is_staff = self.user is not None and self.user.is_staff

        # Notifications
        if new_state == Reservation.REQUESTED:
            if not user_is_staff:
                self.send_reservation_requested_mail()
                self.notify_staff_about_reservation(NotificationType.RESERVATION_REQUESTED_OFFICIAL)
            else:
                if self.reserver_email_address != self.user.email:
                    self.send_reservation_requested_mail(action_by_official=True)
        elif new_state == Reservation.CONFIRMED:
            if self.need_manual_confirmation():
                self.send_reservation_confirmed_mail()
            elif self.access_code:
                if not user_is_staff:
                    self.send_reservation_created_with_access_code_mail()
                    self.notify_staff_about_reservation(NotificationType.RESERVATION_CREATED_WITH_ACCESS_CODE_OFFICIAL)
                else:
                    if self.reserver_email_address != self.user.email:
                        self.send_reservation_created_with_access_code_mail(action_by_official=True)
            else:
                if not user_is_staff:
                    self.send_reservation_created_mail()
                    self.notify_staff_about_reservation(NotificationType.RESERVATION_CREATED_OFFICIAL)
                else:
                    if self.reserver_email_address != self.user.email:
                        self.send_reservation_created_mail(action_by_official=True)
                        self.notify_staff_about_reservation(NotificationType.RESERVATION_CREATED_OFFICIAL)
        elif new_state == Reservation.DENIED:
            self.send_reservation_denied_mail()
        elif new_state == Reservation.CANCELLED:
            if self.user:
                order = self.get_order()
                if order:
                    if order.state == order.CANCELLED:
                        self.send_reservation_cancelled_mail()
                else:
                    if user.is_staff and (user.email != self.user.email): # Assume staff cancelled it
                        self.send_reservation_cancelled_mail(action_by_official=True)
                    else:
                        self.send_reservation_cancelled_mail()
                        self.notify_staff_about_reservation(NotificationType.RESERVATION_CANCELLED_OFFICIAL)
            reservation_cancelled.send(sender=self.__class__, instance=self, user=user)
        self.state = new_state
        self.save()

    def can_modify(self, user):
        if not user:
            return False

        if self.state == Reservation.WAITING_FOR_PAYMENT:
            return False

        if self.get_order():
            return self.resource.can_modify_paid_reservations(user)

        # reservations that need manual confirmation and are confirmed cannot be
        # modified or cancelled without reservation approve permission
        cannot_approve = not self.resource.can_approve_reservations(user)
        if self.need_manual_confirmation() and self.state == Reservation.CONFIRMED and cannot_approve:
            return False

        return self.user == user or self.resource.can_modify_reservations(user)

    def can_add_comment(self, user):
        if self.is_own(user):
            return True
        return self.resource.can_access_reservation_comments(user)

    def can_view_field(self, user, field):
        if field not in RESERVATION_EXTRA_FIELDS:
            return True
        if self.is_own(user):
            return True
        return self.resource.can_view_reservation_extra_fields(user)

    def can_view_catering_orders(self, user):
        if self.is_own(user):
            return True
        return self.resource.can_view_reservation_catering_orders(user)

    def can_add_product_order(self, user):
        return self.is_own(user)

    def can_view_product_orders(self, user):
        if self.is_own(user):
            return True
        return self.resource.can_view_reservation_product_orders(user)

    def get_order(self):
        return getattr(self, 'order', None)

    def format_time(self):
        tz = self.resource.unit.get_tz()
        begin = self.begin.astimezone(tz)
        end = self.end.astimezone(tz)
        return format_dt_range(translation.get_language(), begin, end)

    def create_reminder(self):
<<<<<<< HEAD
        r_date = self.begin - timedelta(hours=int(self.resource.unit.sms_reminder_delay))
=======
        r_date = self.begin - datetime.timedelta(hours=int(self.resource.unit.sms_reminder_delay))
>>>>>>> 2d1d892c
        reminder = ReservationReminder()
        reminder.reservation = self
        reminder.reminder_date = r_date
        reminder.save()
        self.reminder = reminder
<<<<<<< HEAD
    
    def modify_reminder(self):
        if not self.reminder:
            return
        r_date = self.begin - timedelta(hours=int(self.resource.unit.sms_reminder_delay))
=======

    def modify_reminder(self):
        if not self.reminder:
            return
        r_date = self.begin - datetime.timedelta(hours=int(self.resource.unit.sms_reminder_delay))
>>>>>>> 2d1d892c
        self.reminder.reminder_date = r_date
        self.reminder.save()

    def __str__(self):
        if self.state != Reservation.CONFIRMED:
            state_str = ' (%s)' % self.state
        else:
            state_str = ''
        return "%s: %s%s" % (self.format_time(), self.resource, state_str)

    def clean(self, **kwargs):
        """
        Check restrictions that are common to all reservations.

        If this reservation isn't yet saved and it will modify an existing reservation,
        the original reservation need to be provided in kwargs as 'original_reservation', so
        that it can be excluded when checking if the resource is available.
        """

        if 'user' in kwargs:
            user = kwargs['user']
        else:
            user = self.user

        user_is_admin = user and self.resource.is_admin(user)

        if self.end <= self.begin:
            raise ValidationError(_("You must end the reservation after it has begun"))

        # Check that begin and end times are on valid time slots.
        opening_hours = self.resource.get_opening_hours(self.begin.date(), self.end.date())
        for dt in (self.begin, self.end):
            days = opening_hours.get(dt.date(), [])
            day = next((day for day in days if day['opens'] is not None and day['opens'] <= dt <= day['closes']), None)
            if day and not is_valid_time_slot(dt, self.resource.slot_size, day['opens']):
                raise ValidationError(_("Begin and end time must match time slots"), code='invalid_time_slot')

        # Check if Unit has disallow_overlapping_reservations value of True
        if (
            self.resource.unit.disallow_overlapping_reservations and not
            self.resource.can_create_overlapping_reservations(user)
        ):
            reservations_for_same_unit = Reservation.objects.filter(user=user, resource__unit=self.resource.unit)
            valid_reservations_for_same_unit = reservations_for_same_unit.exclude(state=Reservation.CANCELLED)
            user_has_conflicting_reservations = valid_reservations_for_same_unit.filter(
                Q(begin__gt=self.begin, begin__lt=self.end)
                | Q(begin__lt=self.begin, end__gt=self.begin)
                | Q(begin__gte=self.begin, end__lte=self.end)
            )

            if user_has_conflicting_reservations:
                raise ValidationError(
                    _('This unit does not allow overlapping reservations for its resources'),
                    code='conflicting_reservation'
                )

        original_reservation = self if self.pk else kwargs.get('original_reservation', None)
        if self.resource.check_reservation_collision(self.begin, self.end, original_reservation):
            raise ValidationError(_("The resource is already reserved for some of the period"))

        if not user_is_admin:
            if (self.end - self.begin) < self.resource.min_period:
                raise ValidationError(_("The minimum reservation length is %(min_period)s") %
                                      {'min_period': humanize_duration(self.resource.min_period)})
        else:
            if not (self.end - self.begin) % self.resource.slot_size == datetime.timedelta(0):
                raise ValidationError(_("The minimum reservation length is %(slot_size)s") %
                                      {'slot_size': humanize_duration(self.resource.slot_size)})

        if self.access_code:
            validate_access_code(self.access_code, self.resource.access_code_type)

        if self.resource.people_capacity:
            if (self.number_of_participants > self.resource.people_capacity):
                raise ValidationError(_("This resource has people capacity limit of %s" % self.resource.people_capacity))

    def get_notification_context(self, language_code, user=None, notification_type=None, extra_context={}):
        if not user:
            user = self.user
        with translation.override(language_code):
            reserver_name = self.reserver_name
            reserver_email_address = self.reserver_email_address
            if not reserver_name and self.user and self.user.get_display_name():
                reserver_name = self.user.get_display_name()
            if not reserver_email_address and user and user.email:
                reserver_email_address = user.email
            context = {
                'resource': self.resource.name,
                'begin': localize_datetime(self.begin),
                'end': localize_datetime(self.end),
                'begin_dt': self.begin,
                'end_dt': self.end,
                'time_range': self.format_time(),
                'reserver_name': reserver_name,
                'reserver_email_address': reserver_email_address,
                'require_assistance': self.require_assistance,
                'require_workstation': self.require_workstation,
                'extra_question': self.reservation_extra_questions
            }
            directly_included_fields = (
                'number_of_participants',
                'host_name',
                'event_subject',
                'event_description',
                'reserver_phone_number',
                'billing_first_name',
                'billing_last_name',
                'billing_email_address',
                'billing_phone_number',
                'billing_address_street',
                'billing_address_zip',
                'billing_address_city',
            )
            for field in directly_included_fields:
                context[field] = getattr(self, field)
            if self.resource.unit:
                context['unit'] = self.resource.unit.name
                context['unit_address'] = self.resource.unit.address_postal_full
                context['unit_id'] = self.resource.unit.id
                context['unit_map_service_id'] = self.resource.unit.map_service_id
            if self.can_view_access_code(user) and self.access_code:
                context['access_code'] = self.access_code

            if self.user and self.user.is_staff:
                context['staff_name'] = self.user.get_display_name()

            if notification_type in [NotificationType.RESERVATION_CONFIRMED, NotificationType.RESERVATION_CREATED]:
                if self.resource.reservation_confirmed_notification_extra:
                    context['extra_content'] = self.resource.reservation_confirmed_notification_extra
            elif notification_type == NotificationType.RESERVATION_REQUESTED:
                if self.resource.reservation_requested_notification_extra:
                    context['extra_content'] = self.resource.reservation_requested_notification_extra

            # Get last main and ground plan images. Normally there shouldn't be more than one of each
            # of those images.
            images = self.resource.images.filter(type__in=('main', 'ground_plan')).order_by('-sort_order')
            main_image = next((i for i in images if i.type == 'main'), None)
            ground_plan_image = next((i for i in images if i.type == 'ground_plan'), None)

            if main_image:
                main_image_url = main_image.get_full_url()
                if main_image_url:
                    context['resource_main_image_url'] = main_image_url
            if ground_plan_image:
                ground_plan_image_url = ground_plan_image.get_full_url()
                if ground_plan_image_url:
                    context['resource_ground_plan_image_url'] = ground_plan_image_url

            order = getattr(self, 'order', None)
            if order:
                context['order'] = order.get_notification_context(language_code)
        if extra_context:
            context.update({
                'bulk_email_context': {
                    **extra_context
                }
            })
        return context

    def send_reservation_mail(self, notification_type, user=None, attachments=None, action_by_official=False, staff_email=None, extra_context={}, is_reminder=False):
        if self.resource.unit.sms_reminder:
<<<<<<< HEAD
            if self.reminder:
=======
            # only allow certain notification types as reminders e.g. exclude reservation_access_code_created
            allowed_reminder_notification_types = (
                NotificationType.RESERVATION_CONFIRMED,
                NotificationType.RESERVATION_CREATED,
                NotificationType.RESERVATION_CREATED_BY_OFFICIAL,
                NotificationType.RESERVATION_CREATED_WITH_ACCESS_CODE,
                NotificationType.RESERVATION_CREATED_WITH_ACCESS_CODE_BY_OFFICIAL,
                )

            if self.reminder and notification_type in allowed_reminder_notification_types:
>>>>>>> 2d1d892c
                self.reminder.notification_type = self.reminder.notification_type if self.reminder.notification_type else notification_type
                self.reminder.user = self.reminder.user if self.reminder.user else user
                self.reminder.action_by_official = self.reminder.action_by_official if self.reminder.action_by_official else action_by_official
                self.reminder.save()
<<<<<<< HEAD
        
=======

>>>>>>> 2d1d892c
        """
        Stuff common to all reservation related mails.

        If user isn't given use self.user.
        """
        try:
            notification_template = NotificationTemplate.objects.get(type=notification_type)
        except NotificationTemplate.DoesNotExist:
            print('Notification type: %s does not exist' % notification_type)
            return

        if getattr(self, 'order', None) and self.billing_email_address:
            email_address = self.billing_email_address
        elif user:
            email_address = user.email
        else:
            if not (self.reserver_email_address or self.user):
                return
            if action_by_official:
                email_address = self.reserver_email_address
            else:
                email_address = self.reserver_email_address or self.user.email
            user = self.user
        language = DEFAULT_LANG
        if user and not user.is_staff:
            language = self.preferred_language
        context = self.get_notification_context(language, notification_type=notification_type, extra_context=extra_context)
        try:
            if staff_email:
                language = DEFAULT_LANG
            rendered_notification = notification_template.render(context, language)
        except NotificationTemplateException as e:
            print('NotifcationTemplateException: %s' % e)
            logger.error(e, exc_info=True, extra={'user': user.uuid})
            return

        if is_reminder:
            print("Sending SMS notification :: (%s) %s || LOCALE: %s"  % (self.reserver_phone_number, rendered_notification['subject'], language))
            ret = send_respa_mail(
                email_address='%s@%s' % (self.reserver_phone_number, settings.GSM_NOTIFICATION_ADDRESS),
                subject=rendered_notification['subject'],
                body=rendered_notification['short_message'],
            )
            print(ret[1])
            return
        if staff_email:
            print("Sending automated mail :: (%s) %s || LOCALE: %s"  % (staff_email, rendered_notification['subject'], language))
            ret = send_respa_mail(
                staff_email,
                rendered_notification['subject'],
                rendered_notification['body'],
                rendered_notification['html_body'],
                attachments
            )
            print(ret[1])
        else:
            print("Sending automated mail :: (%s) %s || LOCALE: %s"  % (email_address, rendered_notification['subject'], language))
            ret = send_respa_mail(
                email_address,
                rendered_notification['subject'],
                rendered_notification['body'],
                rendered_notification['html_body'],
                attachments
            )
            print(ret[1])
    def notify_staff_about_reservation(self, notification):
        if self.resource.resource_staff_emails:
            for email in self.resource.resource_staff_emails:
                self.send_reservation_mail(notification, staff_email=email)
        else:
            notify_users = self.resource.get_users_with_perm('can_approve_reservation')
            if len(notify_users) > 100:
                raise Exception("Refusing to notify more than 100 users (%s)" % self)
            for user in notify_users:
                self.send_reservation_mail(notification, user=user)

    def send_reservation_requested_mail(self, action_by_official=False):
        notification = NotificationType.RESERVATION_REQUESTED_BY_OFFICIAL if action_by_official else NotificationType.RESERVATION_REQUESTED
        self.send_reservation_mail(notification)

    def send_reservation_modified_mail(self, action_by_official=False):
        notification = NotificationType.RESERVATION_MODIFIED_BY_OFFICIAL if action_by_official else NotificationType.RESERVATION_MODIFIED
        self.send_reservation_mail(notification, action_by_official=action_by_official)

    def send_reservation_denied_mail(self):
        self.send_reservation_mail(NotificationType.RESERVATION_DENIED)

    def send_reservation_confirmed_mail(self):
        reservations = [self]
        ical_file = build_reservations_ical_file(reservations)
        attachment = ('reservation.ics', ical_file, 'text/calendar')
        self.send_reservation_mail(NotificationType.RESERVATION_CONFIRMED,
                                   attachments=[attachment])

    def send_reservation_cancelled_mail(self, action_by_official=False):
        notification = NotificationType.RESERVATION_CANCELLED_BY_OFFICIAL if action_by_official else NotificationType.RESERVATION_CANCELLED
        self.send_reservation_mail(notification, action_by_official=action_by_official)

    def send_reservation_created_mail(self, action_by_official=False):
        reservations = [self]
        ical_file = build_reservations_ical_file(reservations)
        attachment = 'reservation.ics', ical_file, 'text/calendar'
        notification = NotificationType.RESERVATION_CREATED_BY_OFFICIAL if action_by_official else NotificationType.RESERVATION_CREATED
        self.send_reservation_mail(notification,
                                   attachments=[attachment], action_by_official=action_by_official)

    def send_reservation_created_with_access_code_mail(self, action_by_official=False):
        reservations = [self]
        ical_file = build_reservations_ical_file(reservations)
        attachment = 'reservation.ics', ical_file, 'text/calendar'
        notification = NotificationType.RESERVATION_CREATED_WITH_ACCESS_CODE_OFFICIAL_BY_OFFICIAL if action_by_official else NotificationType.RESERVATION_CREATED_WITH_ACCESS_CODE
        self.send_reservation_mail(notification,
                                   attachments=[attachment], action_by_official=action_by_official)

    def send_access_code_created_mail(self):
        self.send_reservation_mail(NotificationType.RESERVATION_ACCESS_CODE_CREATED)

    def save(self, *args, **kwargs):
        self.duration = DateTimeTZRange(self.begin, self.end, '[)')

        if not self.access_code:
            access_code_type = self.resource.access_code_type
            if self.resource.is_access_code_enabled() and self.resource.generate_access_codes:
                self.access_code = generate_access_code(access_code_type)

        return super().save(*args, **kwargs)


class ReservationMetadataField(models.Model):
    field_name = models.CharField(max_length=100, verbose_name=_('Field name'), unique=True)

    class Meta:
        verbose_name = _('Reservation metadata field')
        verbose_name_plural = _('Reservation metadata fields')

    def __str__(self):
        return self.field_name


class ReservationMetadataSet(ModifiableModel):
    name = models.CharField(max_length=100, verbose_name=_('Name'), unique=True)
    supported_fields = models.ManyToManyField(ReservationMetadataField, verbose_name=_('Supported fields'),
                                              related_name='metadata_sets_supported')
    required_fields = models.ManyToManyField(ReservationMetadataField, verbose_name=_('Required fields'),
                                             related_name='metadata_sets_required', blank=True)

    class Meta:
        verbose_name = _('Reservation metadata set')
        verbose_name_plural = _('Reservation metadata sets')

    def __str__(self):
        return self.name

<<<<<<< HEAD
=======
class ReservationHomeMunicipalityField(NameIdentifiedModel):
    id = models.CharField(primary_key=True, max_length=100)
    name = models.CharField(max_length=100, verbose_name=_('Name'), unique=True)

    class Meta:
        verbose_name = _('Reservation home municipality field')
        verbose_name_plural = _('Reservation home municipality fields')
        ordering = ('name',)

    def __str__(self):
        return self.name

class ReservationHomeMunicipalitySet(ModifiableModel):
    name = models.CharField(max_length=100, verbose_name=_('Name'), unique=True)
    included_municipalities = models.ManyToManyField(ReservationHomeMunicipalityField,
        verbose_name=_('Included municipalities'), related_name='home_municipality_included_set')

    class Meta:
        verbose_name = _('Reservation home municipality set')
        verbose_name_plural = _('Reservation home municipality sets')

    def __str__(self):
        return self.name

>>>>>>> 2d1d892c
class ReservationReminderQuerySet(models.QuerySet):
    pass

class ReservationReminder(models.Model):
    reservation = models.ForeignKey('Reservation', verbose_name=_('Reservation'), db_index=True, related_name='Reservations',
                                 on_delete=models.CASCADE)
    reminder_date = models.DateTimeField(verbose_name=_('Reminder Date'))

<<<<<<< HEAD
    notification_type = models.CharField(verbose_name=_('Notification type'), max_length=32, null=True, blank=True)    
=======
    notification_type = models.CharField(verbose_name=_('Notification type'), max_length=32, null=True, blank=True)
>>>>>>> 2d1d892c
    user = models.ForeignKey('users.User', verbose_name=_('User'), related_name='Users',
                                 on_delete=models.CASCADE, null=True, blank=True)
    action_by_official = models.BooleanField(verbose_name=_('Action by official'), null=True, blank=True)


    objects = ReservationReminderQuerySet.as_manager()

    def get_unix_timestamp(self):
<<<<<<< HEAD
        return int((self.reminder_date.replace(tzinfo=pytz.timezone('Europe/Helsinki')) - datetime(year=1970, month=1, day=1, hour=0, minute=0, second=0).replace(tzinfo=pytz.timezone('Europe/Helsinki'))).total_seconds())
=======
        return int((self.reminder_date.replace(tzinfo=pytz.timezone('Europe/Helsinki')) - datetime.datetime(year=1970, month=1, day=1, hour=0, minute=0, second=0).replace(tzinfo=pytz.timezone('Europe/Helsinki'))).total_seconds())
>>>>>>> 2d1d892c


    def remind(self):
        self.reservation.send_reservation_mail(
            notification_type=self.notification_type,
            user = self.user,
            action_by_official=self.action_by_official,
            is_reminder=True
        )

    def __str__(self):
<<<<<<< HEAD
        return '%s - %s' % (self.reservation, self.reservation.user.email)
=======
        return '%s - %s' % (self.reservation, self.reservation.reserver_email_address)
>>>>>>> 2d1d892c
<|MERGE_RESOLUTION|>--- conflicted
+++ resolved
@@ -372,29 +372,17 @@
         return format_dt_range(translation.get_language(), begin, end)
 
     def create_reminder(self):
-<<<<<<< HEAD
-        r_date = self.begin - timedelta(hours=int(self.resource.unit.sms_reminder_delay))
-=======
         r_date = self.begin - datetime.timedelta(hours=int(self.resource.unit.sms_reminder_delay))
->>>>>>> 2d1d892c
         reminder = ReservationReminder()
         reminder.reservation = self
         reminder.reminder_date = r_date
         reminder.save()
         self.reminder = reminder
-<<<<<<< HEAD
-    
-    def modify_reminder(self):
-        if not self.reminder:
-            return
-        r_date = self.begin - timedelta(hours=int(self.resource.unit.sms_reminder_delay))
-=======
 
     def modify_reminder(self):
         if not self.reminder:
             return
         r_date = self.begin - datetime.timedelta(hours=int(self.resource.unit.sms_reminder_delay))
->>>>>>> 2d1d892c
         self.reminder.reminder_date = r_date
         self.reminder.save()
 
@@ -556,9 +544,6 @@
 
     def send_reservation_mail(self, notification_type, user=None, attachments=None, action_by_official=False, staff_email=None, extra_context={}, is_reminder=False):
         if self.resource.unit.sms_reminder:
-<<<<<<< HEAD
-            if self.reminder:
-=======
             # only allow certain notification types as reminders e.g. exclude reservation_access_code_created
             allowed_reminder_notification_types = (
                 NotificationType.RESERVATION_CONFIRMED,
@@ -569,16 +554,10 @@
                 )
 
             if self.reminder and notification_type in allowed_reminder_notification_types:
->>>>>>> 2d1d892c
                 self.reminder.notification_type = self.reminder.notification_type if self.reminder.notification_type else notification_type
                 self.reminder.user = self.reminder.user if self.reminder.user else user
                 self.reminder.action_by_official = self.reminder.action_by_official if self.reminder.action_by_official else action_by_official
                 self.reminder.save()
-<<<<<<< HEAD
-        
-=======
-
->>>>>>> 2d1d892c
         """
         Stuff common to all reservation related mails.
 
@@ -732,8 +711,6 @@
     def __str__(self):
         return self.name
 
-<<<<<<< HEAD
-=======
 class ReservationHomeMunicipalityField(NameIdentifiedModel):
     id = models.CharField(primary_key=True, max_length=100)
     name = models.CharField(max_length=100, verbose_name=_('Name'), unique=True)
@@ -758,7 +735,6 @@
     def __str__(self):
         return self.name
 
->>>>>>> 2d1d892c
 class ReservationReminderQuerySet(models.QuerySet):
     pass
 
@@ -767,11 +743,7 @@
                                  on_delete=models.CASCADE)
     reminder_date = models.DateTimeField(verbose_name=_('Reminder Date'))
 
-<<<<<<< HEAD
-    notification_type = models.CharField(verbose_name=_('Notification type'), max_length=32, null=True, blank=True)    
-=======
     notification_type = models.CharField(verbose_name=_('Notification type'), max_length=32, null=True, blank=True)
->>>>>>> 2d1d892c
     user = models.ForeignKey('users.User', verbose_name=_('User'), related_name='Users',
                                  on_delete=models.CASCADE, null=True, blank=True)
     action_by_official = models.BooleanField(verbose_name=_('Action by official'), null=True, blank=True)
@@ -780,11 +752,7 @@
     objects = ReservationReminderQuerySet.as_manager()
 
     def get_unix_timestamp(self):
-<<<<<<< HEAD
-        return int((self.reminder_date.replace(tzinfo=pytz.timezone('Europe/Helsinki')) - datetime(year=1970, month=1, day=1, hour=0, minute=0, second=0).replace(tzinfo=pytz.timezone('Europe/Helsinki'))).total_seconds())
-=======
         return int((self.reminder_date.replace(tzinfo=pytz.timezone('Europe/Helsinki')) - datetime.datetime(year=1970, month=1, day=1, hour=0, minute=0, second=0).replace(tzinfo=pytz.timezone('Europe/Helsinki'))).total_seconds())
->>>>>>> 2d1d892c
 
 
     def remind(self):
@@ -796,8 +764,4 @@
         )
 
     def __str__(self):
-<<<<<<< HEAD
-        return '%s - %s' % (self.reservation, self.reservation.user.email)
-=======
-        return '%s - %s' % (self.reservation, self.reservation.reserver_email_address)
->>>>>>> 2d1d892c
+        return '%s - %s' % (self.reservation, self.reservation.reserver_email_address)